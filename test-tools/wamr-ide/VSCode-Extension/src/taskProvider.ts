/*
 * Copyright (C) 2019 Intel Corporation.  All rights reserved.
 * SPDX-License-Identifier: Apache-2.0 WITH LLVM-exception
 */

import * as vscode from 'vscode';
import * as os from 'os';
import { TargetConfigPanel } from './view/TargetConfigPanel';

export interface OwnShellOption {
    cmd: string;
    options: vscode.ShellExecutionOptions;
}

export class WasmTaskProvider implements vscode.TaskProvider {
    constructor(
        public _type: Map<string, string>,
        public _script: Map<string, string>,
        public _wamrVersion: string
    ) {}

    buildShellOption: OwnShellOption | undefined;
    runShellOption: OwnShellOption | undefined;
    debugShellOption: OwnShellOption | undefined;
    destroyShellOption: OwnShellOption | undefined;

    private wasmPromise: Thenable<vscode.Task[]> | undefined = undefined;

    public provideTasks(): Thenable<vscode.Task[]> | undefined {
        if (!this.wasmPromise) {
            /* target name is used for generated aot target */
<<<<<<< HEAD
            let targetName =
                TargetConfigPanel.BUILD_ARGS.output_file_name.split('.')[0];
=======
            const targetName =
                TargetConfigPanel.buildArgs.outputFileName.split('.')[0];
>>>>>>> bf2be805

            if (
                os.platform() === 'linux' ||
                os.platform() === 'darwin' ||
                os.platform() === 'win32'
            ) {
                /* build */
                this.buildShellOption = {
                    cmd:
                        os.platform() === 'linux' || os.platform() === 'darwin'
                            ? 'bash'
                            : (this._script.get('buildScript') as string),
                    options: {
                        executable: this._script.get('buildScript'),
                        shellArgs: [targetName, this._wamrVersion],
                    },
                };

                /* debug */
                this.debugShellOption = {
                    cmd:
                        os.platform() === 'linux' || os.platform() === 'darwin'
                            ? 'bash'
                            : (this._script.get('debugScript') as string),
                    options: {
                        executable: this._script.get('debugScript'),
                        shellArgs: [targetName, this._wamrVersion],
                    },
                };

                /* run */
                this.runShellOption = {
                    cmd:
                        os.platform() === 'linux' || os.platform() === 'darwin'
                            ? 'bash'
                            : (this._script.get('runScript') as string),
                    options: {
                        executable: this._script.get('runScript'),
                        shellArgs: [targetName, this._wamrVersion],
                    },
                };

                /* destroy */
                /* run */
                this.destroyShellOption = {
                    cmd:
                        os.platform() === 'linux' || os.platform() === 'darwin'
                            ? 'bash'
                            : (this._script.get('destroyScript') as string),
                    options: {
                        executable: this._script.get('destroyScript'),
                        shellArgs: [targetName],
                    },
                };
            } else {
                this.buildShellOption = {
                    cmd: "echo 'os platform is not supported yet'",
                    options: {},
                };

                this.debugShellOption = {
                    cmd: "echo 'os platform is not supported yet'",
                    options: {},
                };

                this.runShellOption = {
                    cmd: "echo 'os platform is not supported yet'",
                    options: {},
                };

                this.destroyShellOption = {
                    cmd: "echo 'os platform is not supported yet'",
                    options: {},
                };
            }

            this.wasmPromise = Promise.resolve([
                new vscode.Task(
                    { type: 'wasm' },
                    vscode.TaskScope.Workspace,
                    'Wasm',
                    this._type.get('Build') as string,
                    new vscode.ShellExecution(
                        this.buildShellOption.cmd,
                        this.buildShellOption.options
                    )
                ),

                new vscode.Task(
                    { type: 'wasm' },
                    vscode.TaskScope.Workspace,
                    'Wasm',
                    this._type.get('Run') as string,
                    new vscode.ShellExecution(
                        this.runShellOption.cmd,
                        this.runShellOption.options
                    )
                ),

                new vscode.Task(
                    { type: 'wasm' },
                    vscode.TaskScope.Workspace,
                    'Wasm',
                    this._type.get('Debug') as string,
                    new vscode.ShellExecution(
                        this.debugShellOption.cmd,
                        this.debugShellOption.options
                    )
                ),

                new vscode.Task(
                    { type: 'wasm' },
                    vscode.TaskScope.Workspace,
                    'Wasm-Container-Before-Build',
                    this._type.get('Destroy') as string,
                    new vscode.ShellExecution(
                        this.destroyShellOption.cmd,
                        this.destroyShellOption.options
                    )
                ),

                new vscode.Task(
                    { type: 'wasm' },
                    vscode.TaskScope.Workspace,
                    'Wasm-Container-Before-Debug',
                    this._type.get('Destroy') as string,
                    new vscode.ShellExecution(
                        this.destroyShellOption.cmd,
                        this.destroyShellOption.options
                    )
                ),

                new vscode.Task(
                    { type: 'wasm' },
                    vscode.TaskScope.Workspace,
                    'Wasm-Container-Before-Run',
                    this._type.get('Destroy') as string,
                    new vscode.ShellExecution(
                        this.destroyShellOption.cmd,
                        this.destroyShellOption.options
                    )
                ),

                new vscode.Task(
                    { type: 'wasm' },
                    vscode.TaskScope.Workspace,
                    'Wasm-Container-After-Build',
                    this._type.get('Destroy') as string,
                    new vscode.ShellExecution(
                        this.destroyShellOption.cmd,
                        this.destroyShellOption.options
                    )
                ),

                new vscode.Task(
                    { type: 'wasm' },
                    vscode.TaskScope.Workspace,
                    'Wasm-Container-After-Debug',
                    this._type.get('Destroy') as string,
                    new vscode.ShellExecution(
                        this.destroyShellOption.cmd,
                        this.destroyShellOption.options
                    )
                ),

                new vscode.Task(
                    { type: 'wasm' },
                    vscode.TaskScope.Workspace,
                    'Wasm-Container-After-Run',
                    this._type.get('Destroy') as string,
                    new vscode.ShellExecution(
                        this.destroyShellOption.cmd,
                        this.destroyShellOption.options
                    )
                ),
            ]);
        }

        return this.wasmPromise;
    }

    /**
     * if the task or task in tasks.json does not set command, `
     * resolveTask` will be invoked,
     * otherwise, `provideTasks` will be invoked
     * @param _task
     * @returns
     */
    public resolveTask(task: vscode.Task): vscode.Task | undefined {
        if (task) {
            return task;
        }
        return undefined;
    }
}<|MERGE_RESOLUTION|>--- conflicted
+++ resolved
@@ -29,13 +29,8 @@
     public provideTasks(): Thenable<vscode.Task[]> | undefined {
         if (!this.wasmPromise) {
             /* target name is used for generated aot target */
-<<<<<<< HEAD
-            let targetName =
-                TargetConfigPanel.BUILD_ARGS.output_file_name.split('.')[0];
-=======
             const targetName =
                 TargetConfigPanel.buildArgs.outputFileName.split('.')[0];
->>>>>>> bf2be805
 
             if (
                 os.platform() === 'linux' ||
