# Copyright (C) 2019 Intel Corporation.  All rights reserved.
# SPDX-License-Identifier: Apache-2.0 WITH LLVM-exception

name: compilation on macos-latest

on:
  # will be triggered on PR events
  pull_request:
    types:
      - opened
      - synchronize
    paths:
      - ".github/**"
      - "build-scripts/**"
      - "core/**"
      - "!core/deps/**"
      - "product-mini/**"
      - "samples/**"
      - "!samples/workload/**"
      - "tests/wamr-test-suites/**"
      - "wamr-compiler/**"
      - "wamr-sdk/**"
  # will be triggered on push events
  push:
    branches:
      - main
      - "dev/**"
    paths:
      - ".github/**"
      - "build-scripts/**"
      - "core/**"
      - "!core/deps/**"
      - "product-mini/**"
      - "samples/**"
      - "!samples/workload/**"
      - "tests/wamr-test-suites/**"
      - "wamr-compiler/**"
      - "wamr-sdk/**"
  # allow to be triggered manually
  workflow_dispatch:

# Cancel any in-flight jobs for the same PR/branch so there's only one active
# at a time
concurrency:
  group: ${{ github.workflow }}-${{ github.ref }}
  cancel-in-progress: true

env:
  AOT_BUILD_OPTIONS: "-DWAMR_BUILD_AOT=1 -DWAMR_BUILD_FAST_INTERP=0 -DWAMR_BUILD_INTERP=0 -DWAMR_BUILD_JIT=0 -DWAMR_BUILD_LAZY_JIT=0"
  CLASSIC_INTERP_BUILD_OPTIONS: "-DWAMR_BUILD_AOT=0 -DWAMR_BUILD_FAST_INTERP=0 -DWAMR_BUILD_INTERP=1 -DWAMR_BUILD_JIT=0 -DWAMR_BUILD_LAZY_JIT=0"
  FAST_INTERP_BUILD_OPTIONS: "-DWAMR_BUILD_AOT=0 -DWAMR_BUILD_FAST_INTERP=1 -DWAMR_BUILD_INTERP=1 -DWAMR_BUILD_JIT=0 -DWAMR_BUILD_LAZY_JIT=0"
  LLVM_LAZY_JIT_BUILD_OPTIONS: "-DWAMR_BUILD_AOT=1 -DWAMR_BUILD_FAST_INTERP=0 -DWAMR_BUILD_INTERP=0 -DWAMR_BUILD_JIT=1 -DWAMR_BUILD_LAZY_JIT=1"
  LLVM_EAGER_JIT_BUILD_OPTIONS: "-DWAMR_BUILD_AOT=1 -DWAMR_BUILD_FAST_INTERP=0 -DWAMR_BUILD_INTERP=0 -DWAMR_BUILD_JIT=1 -DWAMR_BUILD_LAZY_JIT=0"

jobs:
  build_llvm_libraries:
    uses: ./.github/workflows/build_llvm_libraries.yml
    with:
      os: "macos-latest"
      arch: "X86"

  build_wamrc:
    needs: [build_llvm_libraries]
    runs-on: ${{ matrix.os }}
    strategy:
      matrix:
        include:
          - os: macos-latest
            llvm_cache_key: ${{ needs.build_llvm_libraries.outputs.cache_key }}
    steps:
      - name: checkout
        uses: actions/checkout@v3

      - name: Get LLVM libraries
        id: retrieve_llvm_libs
        uses: actions/cache@v3
        with:
          path: |
            ./core/deps/llvm/build/bin
            ./core/deps/llvm/build/include
            ./core/deps/llvm/build/lib
            ./core/deps/llvm/build/libexec
            ./core/deps/llvm/build/share
          key: ${{ matrix.llvm_cache_key }}

      - name: Quit if cache miss
        if: steps.retrieve_llvm_libs.outputs.cache-hit != 'true'
        run: echo "::error::can not get prebuilt llvm libraries" && exit 1

      - name: Build wamrc
        run: |
          mkdir build && cd build
          cmake ..
          cmake --build . --config Release --parallel 4
        working-directory: wamr-compiler

  build_iwasm:
    needs: [build_llvm_libraries]
    runs-on: ${{ matrix.os }}
    strategy:
      matrix:
        make_options_run_mode: [
            # Running mode
            $AOT_BUILD_OPTIONS,
            $CLASSIC_INTERP_BUILD_OPTIONS,
            $FAST_INTERP_BUILD_OPTIONS,
            $LLVM_LAZY_JIT_BUILD_OPTIONS,
            $LLVM_EAGER_JIT_BUILD_OPTIONS,
          ]
        make_options_feature: [
            # Features
            "-DWAMR_BUILD_CUSTOM_NAME_SECTION=1",
            # doesn't support
            #"-DWAMR_BUILD_DEBUG_AOT=1",
            "-DWAMR_BUILD_DEBUG_INTERP=1",
            "-DWAMR_BUILD_DUMP_CALL_STACK=1",
            "-DWAMR_BUILD_LIB_PTHREAD=1",
            "-DWAMR_BUILD_LOAD_CUSTOM_SECTION=1",
            "-DWAMR_BUILD_MINI_LOADER=1",
            "-DWAMR_BUILD_MEMORY_PROFILING=1",
            "-DWAMR_BUILD_MULTI_MODULE=1",
            "-DWAMR_BUILD_PERF_PROFILING=1",
            "-DWAMR_BUILD_REF_TYPES=1",
            "-DWAMR_BUILD_SIMD=1",
            "-DWAMR_BUILD_TAIL_CALL=1",
            "-DWAMR_DISABLE_HW_BOUND_CHECK=1",
          ]
        os: [macos-latest]
        platform: [darwin]
        exclude:
          # uncompatiable feature and platform
          # uncompatiable mode and feature
          # MULTI_MODULE only on INTERP mode
          - make_options_run_mode: $LLVM_LAZY_JIT_BUILD_OPTIONS
            make_options_feature: "-DWAMR_BUILD_MULTI_MODULE=1"
          - make_options_run_mode: $LLVM_EAGER_JIT_BUILD_OPTIONS
            make_options_feature: "-DWAMR_BUILD_MULTI_MODULE=1"
          - make_options_run_mode: $AOT_BUILD_OPTIONS
            make_options_feature: "-DWAMR_BUILD_MULTI_MODULE=1"
          # SIMD only on JIT/AOT mode
          - make_options_run_mode: $CLASSIC_INTERP_BUILD_OPTIONS
            make_options_feature: "-DWAMR_BUILD_SIMD=1"
          - make_options_run_mode: $FAST_INTERP_BUILD_OPTIONS
            make_options_feature: "-DWAMR_BUILD_SIMD=1"
          # DEBUG_INTERP only on CLASSIC INTERP mode
          - make_options_run_mode: $AOT_BUILD_OPTIONS
            make_options_feature: "-DWAMR_BUILD_DEBUG_INTERP=1"
          - make_options_run_mode: $LLVM_LAZY_JIT_BUILD_OPTIONS
            make_options_feature: "-DWAMR_BUILD_DEBUG_INTERP=1"
          - make_options_run_mode: $LLVM_EAGER_JIT_BUILD_OPTIONS
            make_options_feature: "-DWAMR_BUILD_DEBUG_INTERP=1"
          - make_options_run_mode: $FAST_INTERP_BUILD_OPTIONS
            make_options_feature: "-DWAMR_BUILD_DEBUG_INTERP=1"
          # DEBUG_AOT only on JIT/AOT mode
          - make_options_run_mode: $CLASSIC_INTERP_BUILD_OPTIONS
            make_options_feature: "-DWAMR_BUILD_DEBUG_AOT=1"
          - make_options_run_mode: $FAST_INTERP_BUILD_OPTIONS
            make_options_feature: "-DWAMR_BUILD_DEBUG_AOT=1"
          # TODO: DEBUG_AOT on JIT
          - make_options_run_mode: $LLVM_LAZY_JIT_BUILD_OPTIONS
            make_options_feature: "-DWAMR_BUILD_DEBUG_AOT=1"
          - make_options_run_mode: $LLVM_EAGER_JIT_BUILD_OPTIONS
            make_options_feature: "-DWAMR_BUILD_DEBUG_AOT=1"
          # MINI_LOADER only on INTERP mode
          - make_options_run_mode: $AOT_BUILD_OPTIONS
            make_options_feature: "-DWAMR_BUILD_MINI_LOADER=1"
          - make_options_run_mode: $LLVM_LAZY_JIT_BUILD_OPTIONS
            make_options_feature: "-DWAMR_BUILD_MINI_LOADER=1"
          - make_options_run_mode: $LLVM_EAGER_JIT_BUILD_OPTIONS
            make_options_feature: "-DWAMR_BUILD_MINI_LOADER=1"
        include:
          - os: macos-latest
            llvm_cache_key: ${{ needs.build_llvm_libraries.outputs.cache_key }}
    steps:
      - name: checkout
        uses: actions/checkout@v3

      # only download llvm cache when needed
      - name: Get LLVM libraries
        id: retrieve_llvm_libs
        if: endsWith(matrix.make_options_run_mode, '_JIT_BUILD_OPTIONS')
        uses: actions/cache@v3
        with:
          path: |
            ./core/deps/llvm/build/bin
            ./core/deps/llvm/build/include
            ./core/deps/llvm/build/lib
            ./core/deps/llvm/build/libexec
            ./core/deps/llvm/build/share
          key: ${{ matrix.llvm_cache_key }}

      - name: Quit if cache miss
        if: endsWith(matrix.make_options_run_mode, '_JIT_BUILD_OPTIONS') && (steps.retrieve_llvm_libs.outputs.cache-hit != 'true')
        run: echo "::error::can not get prebuilt llvm libraries" && exit 1

      - name: Build iwasm
        run: |
          mkdir build && cd build
          cmake .. ${{ matrix.make_options_run_mode }} ${{ matrix.make_options_feature }}
          cmake --build . --config Release --parallel 4
        working-directory: product-mini/platforms/${{ matrix.platform }}

  build_samples_wasm_c_api:
    needs: [build_iwasm]
    runs-on: ${{ matrix.os }}
    strategy:
      matrix:
        make_options: [
            # Running modes supported
            $CLASSIC_INTERP_BUILD_OPTIONS,
            $FAST_INTERP_BUILD_OPTIONS,
            # Running modes unsupported
            #$LLVM_LAZY_JIT_BUILD_OPTIONS,
            #$LLVM_EAGER_JIT_BUILD_OPTIONS,
            #$AOT_BUILD_OPTIONS,
          ]
        os: [macos-latest]
<<<<<<< HEAD
        wasi_sdk_release: ["https://github.com/WebAssembly/wasi-sdk/releases/download/wasi-sdk-16/wasi-sdk-16.0-macos.tar.gz"]
        wabt_release: ["https://github.com/WebAssembly/wabt/releases/download/1.0.24/wabt-1.0.24-macos.tar.gz"]
=======
        wasi_sdk_release:
          [
            "https://github.com/WebAssembly/wasi-sdk/releases/download/wasi-sdk-19/wasi-sdk-19.0-macos.tar.gz",
          ]
        wabt_release:
          [
            "https://github.com/WebAssembly/wabt/releases/download/1.0.31/wabt-1.0.31-macos-12.tar.gz",
          ]
>>>>>>> 50650e46
    steps:
      - name: checkout
        uses: actions/checkout@v3

      - name: download and install wabt
        run: |
          cd /opt
          sudo wget ${{ matrix.wabt_release }}
          sudo tar -xzf wabt-1.0.31-*.tar.gz
          sudo mv wabt-1.0.31 wabt

      - name: Build Sample [wasm-c-api]
        run: |
          cmake -S . -B build ${{ matrix.make_options }}
          cmake --build build --config Release --parallel 4
          ctest --test-dir build
        working-directory: samples/wasm-c-api

  build_samples_others:
    needs: [build_iwasm]
    runs-on: ${{ matrix.os }}
    strategy:
      matrix:
        os: [macos-latest]
<<<<<<< HEAD
        wasi_sdk_release: ["https://github.com/WebAssembly/wasi-sdk/releases/download/wasi-sdk-16/wasi-sdk-16.0-macos.tar.gz"]
        wabt_release: ["https://github.com/WebAssembly/wabt/releases/download/1.0.24/wabt-1.0.24-macos.tar.gz"]
=======
        wasi_sdk_release:
          [
            "https://github.com/WebAssembly/wasi-sdk/releases/download/wasi-sdk-19/wasi-sdk-19.0-macos.tar.gz",
          ]
        wabt_release:
          [
            "https://github.com/WebAssembly/wabt/releases/download/1.0.31/wabt-1.0.31-macos-12.tar.gz",
          ]
>>>>>>> 50650e46
    steps:
      - name: checkout
        uses: actions/checkout@v3

      - name: download and install wasi-sdk
        run: |
          cd /opt
          sudo wget ${{ matrix.wasi_sdk_release }}
<<<<<<< HEAD
          sudo tar -xzf wasi-sdk-16.0-*.tar.gz
          sudo mv wasi-sdk-16.0 wasi-sdk
=======
          sudo tar -xzf wasi-sdk-*.tar.gz
          sudo mv wasi-sdk-19.0 wasi-sdk
>>>>>>> 50650e46

      - name: download and install wabt
        run: |
          cd /opt
          sudo wget ${{ matrix.wabt_release }}
          sudo tar -xzf wabt-1.0.31-*.tar.gz
          sudo mv wabt-1.0.31 wabt

      - name: build wasi-libc (needed for wasi-threads)
        run: |
          mkdir wasi-libc
          cd wasi-libc
          git init
          # "Rename thread_spawn import" commit on main branch
          git fetch https://github.com/WebAssembly/wasi-libc \
            8f5275796a82f8ecfd0833a4f3f444fa37ed4546
          git checkout FETCH_HEAD
          make \
            AR=/opt/wasi-sdk/bin/llvm-ar \
            NM=/opt/wasi-sdk/bin/llvm-nm \
            CC=/opt/wasi-sdk/bin/clang \
            THREAD_MODEL=posix
        working-directory: core/deps

      - name: Build Sample [basic]
        run: |
          cd samples/basic
          ./build.sh
          ./run.sh

      - name: Build Sample [file]
        run: |
          cd samples/file
          mkdir build && cd build
          cmake ..
          cmake --build . --config Release --parallel 4
          ./src/iwasm -f wasm-app/file.wasm -d .

      - name: Build Sample [multi-thread]
        run: |
          cd samples/multi-thread
          mkdir build && cd build
          cmake ..
          cmake --build . --config Release --parallel 4
          ./iwasm wasm-apps/test.wasm

      - name: Build Sample [multi-module]
        run: |
          cd samples/multi-module
          mkdir build && cd build
          cmake ..
          cmake --build . --config Release --parallel 4
          ./multi_module

      - name: Build Sample [spawn-thread]
        run: |
          cd samples/spawn-thread
          mkdir build && cd build
          cmake ..
          cmake --build . --config Release --parallel 4
          ./spawn_thread

      - name: Build Sample [ref-types]
        run: |
          cd samples/ref-types
          mkdir build && cd build
          cmake ..
          cmake --build . --config Release --parallel 4
          ./hello

      - name: Build Sample [wasi-threads]
        run: |
          cd samples/wasi-threads
          mkdir build && cd build
          cmake -DWASI_SYSROOT=`pwd`/../../../core/deps/wasi-libc/sysroot ..
          cmake --build . --config Release --parallel 4
          ./iwasm wasm-apps/no_pthread.wasm<|MERGE_RESOLUTION|>--- conflicted
+++ resolved
@@ -215,10 +215,6 @@
             #$AOT_BUILD_OPTIONS,
           ]
         os: [macos-latest]
-<<<<<<< HEAD
-        wasi_sdk_release: ["https://github.com/WebAssembly/wasi-sdk/releases/download/wasi-sdk-16/wasi-sdk-16.0-macos.tar.gz"]
-        wabt_release: ["https://github.com/WebAssembly/wabt/releases/download/1.0.24/wabt-1.0.24-macos.tar.gz"]
-=======
         wasi_sdk_release:
           [
             "https://github.com/WebAssembly/wasi-sdk/releases/download/wasi-sdk-19/wasi-sdk-19.0-macos.tar.gz",
@@ -227,7 +223,6 @@
           [
             "https://github.com/WebAssembly/wabt/releases/download/1.0.31/wabt-1.0.31-macos-12.tar.gz",
           ]
->>>>>>> 50650e46
     steps:
       - name: checkout
         uses: actions/checkout@v3
@@ -252,10 +247,6 @@
     strategy:
       matrix:
         os: [macos-latest]
-<<<<<<< HEAD
-        wasi_sdk_release: ["https://github.com/WebAssembly/wasi-sdk/releases/download/wasi-sdk-16/wasi-sdk-16.0-macos.tar.gz"]
-        wabt_release: ["https://github.com/WebAssembly/wabt/releases/download/1.0.24/wabt-1.0.24-macos.tar.gz"]
-=======
         wasi_sdk_release:
           [
             "https://github.com/WebAssembly/wasi-sdk/releases/download/wasi-sdk-19/wasi-sdk-19.0-macos.tar.gz",
@@ -264,7 +255,6 @@
           [
             "https://github.com/WebAssembly/wabt/releases/download/1.0.31/wabt-1.0.31-macos-12.tar.gz",
           ]
->>>>>>> 50650e46
     steps:
       - name: checkout
         uses: actions/checkout@v3
@@ -273,13 +263,8 @@
         run: |
           cd /opt
           sudo wget ${{ matrix.wasi_sdk_release }}
-<<<<<<< HEAD
-          sudo tar -xzf wasi-sdk-16.0-*.tar.gz
-          sudo mv wasi-sdk-16.0 wasi-sdk
-=======
           sudo tar -xzf wasi-sdk-*.tar.gz
           sudo mv wasi-sdk-19.0 wasi-sdk
->>>>>>> 50650e46
 
       - name: download and install wabt
         run: |
