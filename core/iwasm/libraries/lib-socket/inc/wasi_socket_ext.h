/*
 * Copyright (C) 2019 Intel Corporation.  All rights reserved.
 * SPDX-License-Identifier: Apache-2.0 WITH LLVM-exception
 */

#ifndef _WASI_SOCKET_EXT_H_
#define _WASI_SOCKET_EXT_H_

#include <stdbool.h>
#include <stddef.h>
#include <stdint.h>

/*Be a part of <wasi/api.h>*/

typedef enum {
    SOCKET_DGRAM = 0,
    SOCKET_STREAM,
} __wasi_sock_type_t;

typedef uint16_t __wasi_ip_port_t;

typedef enum { IPv4 = 0, IPv6 } __wasi_addr_type_t;

/*
 n0.n1.n2.n3
 Example:
  IP Address: 127.0.0.1
  Structure: {n0: 127, n1: 0, n2: 0, n3: 1}
*/
typedef struct __wasi_addr_ip4_t {
    uint8_t n0;
    uint8_t n1;
    uint8_t n2;
    uint8_t n3;
} __wasi_addr_ip4_t;

typedef struct __wasi_addr_ip4_port_t {
    __wasi_addr_ip4_t addr;
    __wasi_ip_port_t port; /* host byte order */
} __wasi_addr_ip4_port_t;

/*
 n0:n1:n2:n3:h0:h1:h2:h3, each 16bit value uses host byte order
 Example (little-endian system)
  IP Address fe80::3ba2:893b:4be0:e3dd
  Structure: {
    n0: 0xfe80, n1:0x0, n2: 0x0, n3: 0x0,
    h0: 0x3ba2, h1: 0x893b, h2: 0x4be0, h3: 0xe3dd
  }
*/
typedef struct __wasi_addr_ip6_t {
    uint16_t n0;
    uint16_t n1;
    uint16_t n2;
    uint16_t n3;
    uint16_t h0;
    uint16_t h1;
    uint16_t h2;
    uint16_t h3;
} __wasi_addr_ip6_t;

typedef struct __wasi_addr_ip6_port_t {
    __wasi_addr_ip6_t addr;
    __wasi_ip_port_t port; /* host byte order */
} __wasi_addr_ip6_port_t;

typedef struct __wasi_addr_ip_t {
    __wasi_addr_type_t kind;
    union {
        __wasi_addr_ip4_t ip4;
        __wasi_addr_ip6_t ip6;
    } addr;
} __wasi_addr_ip_t;

typedef struct __wasi_addr_t {
    __wasi_addr_type_t kind;
    union {
        __wasi_addr_ip4_port_t ip4;
        __wasi_addr_ip6_port_t ip6;
    } addr;
} __wasi_addr_t;

typedef enum { INET4 = 0, INET6 } __wasi_address_family_t;

typedef struct __wasi_addr_info_t {
    __wasi_addr_t addr;
    __wasi_sock_type_t type;
} __wasi_addr_info_t;

typedef struct __wasi_addr_info_hints_t {
    __wasi_sock_type_t type;
    __wasi_address_family_t family;
    // this is to workaround lack of optional parameters
    uint8_t hints_enabled;
} __wasi_addr_info_hints_t;

#ifdef __wasi__
/**
 * Reimplement below POSIX APIs with __wasi_sock_XXX functions.
 *
 * Keep sync with
 * <sys/socket.h>
 * <sys/types.h>
 */
#define SO_REUSEADDR 2
#define SO_BROADCAST 6
#define SO_SNDBUF 7
#define SO_RCVBUF 8
#define SO_KEEPALIVE 9
#define SO_LINGER 13
#define SO_REUSEPORT 15
#define SO_RCVTIMEO 20
#define SO_SNDTIMEO 21

#define TCP_NODELAY 1
#define TCP_KEEPIDLE 4
#define TCP_KEEPINTVL 5
#define TCP_QUICKACK 12
#define TCP_FASTOPEN_CONNECT 30

#define IP_TTL 2
#define IP_MULTICAST_TTL 33
#define IP_MULTICAST_LOOP 34
#define IP_ADD_MEMBERSHIP 35
#define IP_DROP_MEMBERSHIP 36

#define IPV6_MULTICAST_LOOP 19
#define IPV6_JOIN_GROUP 20
#define IPV6_LEAVE_GROUP 21
#define IPV6_V6ONLY 26

struct addrinfo {
    int ai_flags;             /* Input flags.  */
    int ai_family;            /* Protocol family for socket.  */
    int ai_socktype;          /* Socket type.  */
    int ai_protocol;          /* Protocol for socket.  */
    socklen_t ai_addrlen;     /* Length of socket address.  */
    struct sockaddr *ai_addr; /* Socket address for socket.  */
    char *ai_canonname;       /* Canonical name for service location.  */
    struct addrinfo *ai_next; /* Pointer to next in list.  */
};

<<<<<<< HEAD
=======
#ifndef __WASI_RIGHTS_SOCK_ACCEPT
>>>>>>> 4489c3da
int
accept(int sockfd, struct sockaddr *addr, socklen_t *addrlen);
#endif

int
bind(int sockfd, const struct sockaddr *addr, socklen_t addrlen);

int
connect(int sockfd, const struct sockaddr *addr, socklen_t addrlen);

int
listen(int sockfd, int backlog);

ssize_t
recvmsg(int sockfd, struct msghdr *msg, int flags);

ssize_t
sendmsg(int sockfd, const struct msghdr *msg, int flags);

ssize_t
sendto(int sockfd, const void *buf, size_t len, int flags,
       const struct sockaddr *dest_addr, socklen_t addrlen);

ssize_t
recvfrom(int sockfd, void *buf, size_t len, int flags,
         struct sockaddr *src_addr, socklen_t *addrlen);

int
socket(int domain, int type, int protocol);

int
getsockname(int sockfd, struct sockaddr *addr, socklen_t *addrlen);

int
getpeername(int sockfd, struct sockaddr *addr, socklen_t *addrlen);

int
getsockopt(int sockfd, int level, int optname, void *__restrict optval,
           socklen_t *__restrict optlen);

int
setsockopt(int sockfd, int level, int optname, const void *optval,
           socklen_t optlen);

int
getaddrinfo(const char *node, const char *service, const struct addrinfo *hints,
            struct addrinfo **res);

void
freeaddrinfo(struct addrinfo *res);
#endif

/**
 * __wasi_sock_accept was introduced in wasi-sdk v15. To
 * temporarily maintain backward compatibility with the old
 * wasi-sdk, we explicitly add that implementation here so it works
 * with older versions of the SDK.
 */
#ifndef __WASI_RIGHTS_SOCK_ACCEPT
/**
 * Accept a connection on a socket
 * Note: This is similar to `accept`
 */
int32_t
__imported_wasi_snapshot_preview1_sock_accept(int32_t arg0, int32_t arg1,
                                              int32_t arg2)
    __attribute__((__import_module__("wasi_snapshot_preview1"),
                   __import_name__("sock_accept")));

static inline __wasi_errno_t
__wasi_sock_accept(__wasi_fd_t fd, __wasi_fdflags_t flags, __wasi_fd_t *fd_new)
{
    return (__wasi_errno_t)__imported_wasi_snapshot_preview1_sock_accept(
        (int32_t)fd, (int32_t)flags, (int32_t)fd_new);
}
#endif

/**
 * Returns the local address to which the socket is bound.
 *
 * Note: This is similar to `getsockname` in POSIX
 *
 * When successful, the contents of the output buffer consist of an IP address,
 * either IP4 or IP6.
 */
int32_t
__imported_wasi_snapshot_preview1_sock_addr_local(int32_t arg0, int32_t arg1)
    __attribute__((__import_module__("wasi_snapshot_preview1"),
                   __import_name__("sock_addr_local")));

static inline __wasi_errno_t
__wasi_sock_addr_local(__wasi_fd_t fd, __wasi_addr_t *addr)
{
    return (__wasi_errno_t)__imported_wasi_snapshot_preview1_sock_addr_local(
        (int32_t)fd, (int32_t)addr);
}

/**
 * Returns the remote address to which the socket is connected to.
 *
 * Note: This is similar to `getpeername` in POSIX
 *
 * When successful, the contents of the output buffer consist of an IP address,
 * either IP4 or IP6.
 */
int32_t
__imported_wasi_snapshot_preview1_sock_addr_remote(int32_t arg0, int32_t arg1)
    __attribute__((__import_module__("wasi_snapshot_preview1"),
                   __import_name__("sock_addr_remote")));

static inline __wasi_errno_t
__wasi_sock_addr_remote(__wasi_fd_t fd, __wasi_addr_t *addr)
{
    return (__wasi_errno_t)__imported_wasi_snapshot_preview1_sock_addr_remote(
        (int32_t)fd, (int32_t)addr);
}

/**
 * Resolve a hostname and a service to one or more IP addresses. Service is
 * optional and you can pass empty string in most cases, it is used as a hint
 * for protocol.
 *
 * Note: This is similar to `getaddrinfo` in POSIX
 *
 * When successful, the contents of the output buffer consist of a sequence of
 * IPv4 and/or IPv6 addresses. Each address entry consists of a wasi_addr_t
 * object.
 *
 * This function fills the output buffer as much as possible, truncating the
 * entries that didn't fit into the buffer. A number of available addresses
 * will be returned through the last parameter.
 */
int32_t
__imported_wasi_snapshot_preview1_sock_addr_resolve(int32_t arg0, int32_t arg1,
                                                    int32_t arg2, int32_t arg3,
                                                    int32_t arg4, int32_t arg5)
    __attribute__((__import_module__("wasi_snapshot_preview1"),
                   __import_name__("sock_addr_resolve")));

static inline __wasi_errno_t
__wasi_sock_addr_resolve(const char *host, const char *service,
                         __wasi_addr_info_hints_t *hints,
                         __wasi_addr_info_t *addr_info,
                         __wasi_size_t addr_info_size,
                         __wasi_size_t *max_info_size)
{
    return (__wasi_errno_t)__imported_wasi_snapshot_preview1_sock_addr_resolve(
        (int32_t)host, (int32_t)service, (int32_t)hints, (int32_t)addr_info,
        (int32_t)addr_info_size, (int32_t)max_info_size);
}

/**
 * Bind a socket
 * Note: This is similar to `bind` in POSIX using PF_INET
 */
int32_t
__imported_wasi_snapshot_preview1_sock_bind(int32_t arg0, int32_t arg1)
    __attribute__((__import_module__("wasi_snapshot_preview1"),
                   __import_name__("sock_bind")));

static inline __wasi_errno_t
__wasi_sock_bind(__wasi_fd_t fd, __wasi_addr_t *addr)
{
    return (__wasi_errno_t)__imported_wasi_snapshot_preview1_sock_bind(
        (int32_t)fd, (int32_t)addr);
}

/**
 * Send data to a specific target
 * Note: This is similar to `sendto` in POSIX
 */
int32_t
__imported_wasi_snapshot_preview1_sock_send_to(int32_t arg0, int32_t arg1,
                                               int32_t arg2, int32_t arg3,
                                               int32_t arg4, int32_t arg5)
    __attribute__((__import_module__("wasi_snapshot_preview1"),
                   __import_name__("sock_send_to")));

static inline __wasi_errno_t
__wasi_sock_send_to(__wasi_fd_t fd, const __wasi_ciovec_t *si_data,
                    uint32_t si_data_len, __wasi_siflags_t si_flags,
                    const __wasi_addr_t *dest_addr, uint32_t *so_data_len)
{
    return (__wasi_errno_t)__imported_wasi_snapshot_preview1_sock_send_to(
        (int32_t)fd, (int32_t)si_data, (int32_t)si_data_len, (int32_t)si_flags,
        (uint32_t)dest_addr, (uint32_t)so_data_len);
}

/**
 * Receives data from a socket
 * Note: This is similar to `recvfrom` in POSIX
 */
int32_t
__imported_wasi_snapshot_preview1_sock_recv_from(int32_t arg0, int32_t arg1,
                                                 int32_t arg2, int32_t arg3,
                                                 int32_t arg4, int32_t arg5)
    __attribute__((__import_module__("wasi_snapshot_preview1"),
                   __import_name__("sock_recv_from")));

static inline __wasi_errno_t
__wasi_sock_recv_from(__wasi_fd_t fd, __wasi_ciovec_t *ri_data,
                      uint32_t ri_data_len, __wasi_riflags_t ri_flags,
                      __wasi_addr_t *src_addr, uint32_t *ro_data_len)
{
    return (__wasi_errno_t)__imported_wasi_snapshot_preview1_sock_recv_from(
        (int32_t)fd, (int32_t)ri_data, (int32_t)ri_data_len, (int32_t)ri_flags,
        (uint32_t)src_addr, (uint32_t)ro_data_len);
}

/**
 * Close a socket (this is an alias for `fd_close`)
 * Note: This is similar to `close` in POSIX.
 */
int32_t
__imported_wasi_snapshot_preview1_sock_close(int32_t arg0)
    __attribute__((__import_module__("wasi_snapshot_preview1"),
                   __import_name__("sock_close")));

static inline __wasi_errno_t
__wasi_sock_close(__wasi_fd_t fd)
{
    return (__wasi_errno_t)__imported_wasi_snapshot_preview1_sock_close(
        (int32_t)fd);
}

/**
 * Initiate a connection on a socket to the specified address
 * Note: This is similar to `connect` in POSIX
 */

int32_t
__imported_wasi_snapshot_preview1_sock_connect(int32_t arg0, int32_t arg1)
    __attribute__((__import_module__("wasi_snapshot_preview1"),
                   __import_name__("sock_connect")));

static inline __wasi_errno_t
__wasi_sock_connect(__wasi_fd_t fd, __wasi_addr_t *addr)
{
    return (__wasi_errno_t)__imported_wasi_snapshot_preview1_sock_connect(
        (int32_t)fd, (int32_t)addr);
}
/**
 * Retrieve the size of the receive buffer
 * Note: This is similar to `getsockopt` in POSIX for SO_RCVBUF
 */

int32_t
__imported_wasi_snapshot_preview1_sock_get_recv_buf_size(int32_t arg0,
                                                         int32_t arg1)
    __attribute__((__import_module__("wasi_snapshot_preview1"),
                   __import_name__("sock_get_recv_buf_size")));

static inline __wasi_errno_t
__wasi_sock_get_recv_buf_size(__wasi_fd_t fd, __wasi_size_t *size)
{
    return (__wasi_errno_t)
        __imported_wasi_snapshot_preview1_sock_get_recv_buf_size((int32_t)fd,
                                                                 (int32_t)size);
}
/**
 * Retrieve status of address reuse on a socket
 * Note: This is similar to `getsockopt` in POSIX for SO_REUSEADDR
 */
int32_t
__imported_wasi_snapshot_preview1_sock_get_reuse_addr(int32_t arg0,
                                                      int32_t arg1)
    __attribute__((__import_module__("wasi_snapshot_preview1"),
                   __import_name__("sock_get_reuse_addr")));

static inline __wasi_errno_t
__wasi_sock_get_reuse_addr(__wasi_fd_t fd, bool *reuse)
{
    return (__wasi_errno_t)
        __imported_wasi_snapshot_preview1_sock_get_reuse_addr((int32_t)fd,
                                                              (int32_t)reuse);
}

/**
 * Retrieve status of port reuse on a socket
 * Note: This is similar to `getsockopt` in POSIX for SO_REUSEPORT
 */
int32_t
__imported_wasi_snapshot_preview1_sock_get_reuse_port(int32_t arg0,
                                                      int32_t arg1)
    __attribute__((__import_module__("wasi_snapshot_preview1"),
                   __import_name__("sock_get_reuse_port")));

static inline __wasi_errno_t
__wasi_sock_get_reuse_port(__wasi_fd_t fd, bool *reuse)
{
    return (__wasi_errno_t)
        __imported_wasi_snapshot_preview1_sock_get_reuse_port((int32_t)fd,
                                                              (int32_t)reuse);
}

/**
 * Retrieve the size of the send buffer
 * Note: This is similar to `getsockopt` in POSIX for SO_SNDBUF
 */
int32_t
__imported_wasi_snapshot_preview1_sock_get_send_buf_size(int32_t arg0,
                                                         int32_t arg1)
    __attribute__((__import_module__("wasi_snapshot_preview1"),
                   __import_name__("sock_get_send_buf_size")));

static inline __wasi_errno_t
__wasi_sock_get_send_buf_size(__wasi_fd_t fd, __wasi_size_t *size)
{
    return (__wasi_errno_t)
        __imported_wasi_snapshot_preview1_sock_get_send_buf_size((int32_t)fd,
                                                                 (int32_t)size);
}

/**
 * Listen for connections on a socket
 * Note: This is similar to `listen`
 */
int32_t
__imported_wasi_snapshot_preview1_sock_listen(int32_t arg0, int32_t arg1)
    __attribute__((__import_module__("wasi_snapshot_preview1"),
                   __import_name__("sock_listen")));

static inline __wasi_errno_t
__wasi_sock_listen(__wasi_fd_t fd, __wasi_size_t backlog)
{
    return (__wasi_errno_t)__imported_wasi_snapshot_preview1_sock_listen(
        (int32_t)fd, (int32_t)backlog);
}

/**
 * Open a socket

 * The first argument to this function is a handle to an
 * address pool. The address pool determines what actions can
 * be performed and at which addresses they can be performed to.

 * The address pool cannot be re-assigned. You will need to close
 * the socket and open a new one to use a different address pool.

 * Note: This is similar to `socket` in POSIX using PF_INET
 */

int32_t
__imported_wasi_snapshot_preview1_sock_open(int32_t arg0, int32_t arg1,
                                            int32_t arg2, int32_t arg3)
    __attribute__((__import_module__("wasi_snapshot_preview1"),
                   __import_name__("sock_open")));

static inline __wasi_errno_t
__wasi_sock_open(__wasi_fd_t fd, __wasi_address_family_t af,
                 __wasi_sock_type_t socktype, __wasi_fd_t *sockfd)
{
    return (__wasi_errno_t)__imported_wasi_snapshot_preview1_sock_open(
        (int32_t)fd, (int32_t)af, (int32_t)socktype, (int32_t)sockfd);
}

/**
 * Set size of receive buffer
 * Note: This is similar to `setsockopt` in POSIX for SO_RCVBUF
 */
int32_t
__imported_wasi_snapshot_preview1_sock_set_recv_buf_size(int32_t arg0,
                                                         int32_t arg1)
    __attribute__((__import_module__("wasi_snapshot_preview1"),
                   __import_name__("sock_set_recv_buf_size")));

static inline __wasi_errno_t
__wasi_sock_set_recv_buf_size(__wasi_fd_t fd, __wasi_size_t size)
{
    return (__wasi_errno_t)
        __imported_wasi_snapshot_preview1_sock_set_recv_buf_size((int32_t)fd,
                                                                 (int32_t)size);
}

/**
 * Enable/disable address reuse on a socket
 * Note: This is similar to `setsockopt` in POSIX for SO_REUSEADDR
 */
int32_t
__imported_wasi_snapshot_preview1_sock_set_reuse_addr(int32_t arg0,
                                                      int32_t arg1)
    __attribute__((__import_module__("wasi_snapshot_preview1"),
                   __import_name__("sock_set_reuse_addr")));

static inline __wasi_errno_t
__wasi_sock_set_reuse_addr(__wasi_fd_t fd, bool reuse)
{
    return (__wasi_errno_t)
        __imported_wasi_snapshot_preview1_sock_set_reuse_addr((int32_t)fd,
                                                              (int32_t)reuse);
}

/**
 * Enable port reuse on a socket
 * Note: This is similar to `setsockopt` in POSIX for SO_REUSEPORT
 */
int32_t
__imported_wasi_snapshot_preview1_sock_set_reuse_port(int32_t arg0,
                                                      int32_t arg1)
    __attribute__((__import_module__("wasi_snapshot_preview1"),
                   __import_name__("sock_set_reuse_port")));

static inline __wasi_errno_t
__wasi_sock_set_reuse_port(__wasi_fd_t fd, bool reuse)
{
    return (__wasi_errno_t)
        __imported_wasi_snapshot_preview1_sock_set_reuse_port((int32_t)fd,
                                                              (int32_t)reuse);
}

/**
 * Set size of send buffer
 * Note: This is similar to `setsockopt` in POSIX for SO_SNDBUF
 */
int32_t
__imported_wasi_snapshot_preview1_sock_set_send_buf_size(int32_t arg0,
                                                         int32_t arg1)
    __attribute__((__import_module__("wasi_snapshot_preview1"),
                   __import_name__("sock_set_send_buf_size")));

static inline __wasi_errno_t
__wasi_sock_set_send_buf_size(__wasi_fd_t fd, __wasi_size_t buf_len)
{
    return (__wasi_errno_t)
        __imported_wasi_snapshot_preview1_sock_set_send_buf_size(
            (int32_t)fd, (int32_t)buf_len);
}

int32_t
__imported_wasi_snapshot_preview1_sock_get_recv_timeout(int32_t arg0,
                                                        int32_t arg1)
    __attribute__((__import_module__("wasi_snapshot_preview1"),
                   __import_name__("sock_get_recv_timeout")));

static inline __wasi_errno_t
__wasi_sock_get_recv_timeout(__wasi_fd_t fd, uint64_t *timeout_us)
{
    return (__wasi_errno_t)
        __imported_wasi_snapshot_preview1_sock_get_recv_timeout(
            (int32_t)fd, (int32_t)timeout_us);
}

int32_t
__imported_wasi_snapshot_preview1_sock_set_recv_timeout(int32_t arg0,
                                                        int64_t arg1)
    __attribute__((__import_module__("wasi_snapshot_preview1"),
                   __import_name__("sock_set_recv_timeout")));

static inline __wasi_errno_t
__wasi_sock_set_recv_timeout(__wasi_fd_t fd, uint64_t timeout_us)
{
    return (__wasi_errno_t)
        __imported_wasi_snapshot_preview1_sock_set_recv_timeout(
            (int32_t)fd, (int64_t)timeout_us);
}

int32_t
__imported_wasi_snapshot_preview1_sock_get_send_timeout(int32_t arg0,
                                                        int32_t arg1)
    __attribute__((__import_module__("wasi_snapshot_preview1"),
                   __import_name__("sock_get_send_timeout")));

static inline __wasi_errno_t
__wasi_sock_get_send_timeout(__wasi_fd_t fd, uint64_t *timeout_us)
<<<<<<< HEAD
{
    return (__wasi_errno_t)
        __imported_wasi_snapshot_preview1_sock_get_send_timeout(
            (int32_t)fd, (int32_t)timeout_us);
}

int32_t
__imported_wasi_snapshot_preview1_sock_set_send_timeout(int32_t arg0,
                                                        int64_t arg1)
    __attribute__((__import_module__("wasi_snapshot_preview1"),
                   __import_name__("sock_set_send_timeout")));

static inline __wasi_errno_t
__wasi_sock_set_send_timeout(__wasi_fd_t fd, uint64_t timeout_us)
{
    return (__wasi_errno_t)
        __imported_wasi_snapshot_preview1_sock_set_send_timeout(
            (int32_t)fd, (int64_t)timeout_us);
}

int32_t
__imported_wasi_snapshot_preview1_sock_set_keep_alive(int32_t arg0,
                                                      int32_t arg1)
    __attribute__((__import_module__("wasi_snapshot_preview1"),
                   __import_name__("sock_set_keep_alive")));

static inline __wasi_errno_t
__wasi_sock_set_keep_alive(__wasi_fd_t fd, bool option)
{
    return (__wasi_errno_t)
        __imported_wasi_snapshot_preview1_sock_set_keep_alive((int32_t)fd,
                                                              (int32_t)option);
}

int32_t
__imported_wasi_snapshot_preview1_sock_get_keep_alive(int32_t arg0,
                                                      int32_t arg1)
    __attribute__((__import_module__("wasi_snapshot_preview1"),
                   __import_name__("sock_get_keep_alive")));

static inline __wasi_errno_t
__wasi_sock_get_keep_alive(__wasi_fd_t fd, bool *option)
{
    return (__wasi_errno_t)
        __imported_wasi_snapshot_preview1_sock_get_keep_alive((int32_t)fd,
                                                              (int32_t)option);
}

int32_t
__imported_wasi_snapshot_preview1_sock_set_linger(int32_t arg0, int32_t arg1,
                                                  int32_t arg2)
    __attribute__((__import_module__("wasi_snapshot_preview1"),
                   __import_name__("sock_set_linger")));

static inline __wasi_errno_t
__wasi_sock_set_linger(__wasi_fd_t fd, bool is_enabled, int linger_s)
{
    return (__wasi_errno_t)__imported_wasi_snapshot_preview1_sock_set_linger(
        (int32_t)fd, (int32_t)is_enabled, (int32_t)linger_s);
}

int32_t
__imported_wasi_snapshot_preview1_sock_get_linger(int32_t arg0, int32_t arg1,
                                                  int32_t arg2)
    __attribute__((__import_module__("wasi_snapshot_preview1"),
                   __import_name__("sock_get_linger")));

static inline __wasi_errno_t
__wasi_sock_get_linger(__wasi_fd_t fd, bool *is_enabled, int *linger_s)
{
    return (__wasi_errno_t)__imported_wasi_snapshot_preview1_sock_get_linger(
        (int32_t)fd, (int32_t)is_enabled, (int32_t)linger_s);
}

int32_t
__imported_wasi_snapshot_preview1_sock_set_tcp_keep_idle(int32_t arg0,
                                                         int32_t arg1)
    __attribute__((__import_module__("wasi_snapshot_preview1"),
                   __import_name__("sock_set_tcp_keep_idle")));

static inline __wasi_errno_t
__wasi_sock_set_tcp_keep_idle(__wasi_fd_t fd, uint32_t time_s)
{
    return (__wasi_errno_t)
        __imported_wasi_snapshot_preview1_sock_set_tcp_keep_idle(
            (int32_t)fd, (int32_t)time_s);
}

int32_t
__imported_wasi_snapshot_preview1_sock_get_tcp_keep_idle(int32_t arg0,
                                                         int32_t arg1)
    __attribute__((__import_module__("wasi_snapshot_preview1"),
                   __import_name__("sock_get_tcp_keep_idle")));

static inline __wasi_errno_t
__wasi_sock_get_tcp_keep_idle(__wasi_fd_t fd, uint32_t *time_s)
{
    return (__wasi_errno_t)
        __imported_wasi_snapshot_preview1_sock_get_tcp_keep_idle(
            (int32_t)fd, (int32_t)time_s);
}

int32_t
__imported_wasi_snapshot_preview1_sock_set_tcp_keep_intvl(int32_t arg0,
                                                          int32_t arg1)
    __attribute__((__import_module__("wasi_snapshot_preview1"),
                   __import_name__("sock_set_tcp_keep_intvl")));

static inline __wasi_errno_t
__wasi_sock_set_tcp_keep_intvl(__wasi_fd_t fd, uint32_t time_s)
{
    return (__wasi_errno_t)
        __imported_wasi_snapshot_preview1_sock_set_tcp_keep_intvl(
            (int32_t)fd, (int32_t)time_s);
}

int32_t
__imported_wasi_snapshot_preview1_sock_get_tcp_keep_intvl(int32_t arg0,
                                                          int32_t arg1)
    __attribute__((__import_module__("wasi_snapshot_preview1"),
                   __import_name__("sock_get_tcp_keep_intvl")));

static inline __wasi_errno_t
__wasi_sock_get_tcp_keep_intvl(__wasi_fd_t fd, uint32_t *time_s)
{
    return (__wasi_errno_t)
        __imported_wasi_snapshot_preview1_sock_get_tcp_keep_intvl(
            (int32_t)fd, (int32_t)time_s);
}

int32_t
__imported_wasi_snapshot_preview1_sock_set_tcp_fastopen_connect(int32_t arg0,
                                                                int32_t arg1)
    __attribute__((__import_module__("wasi_snapshot_preview1"),
                   __import_name__("sock_set_tcp_fastopen_connect")));

static inline __wasi_errno_t
__wasi_sock_set_tcp_fastopen_connect(__wasi_fd_t fd, bool option)
{
    return (__wasi_errno_t)
        __imported_wasi_snapshot_preview1_sock_set_tcp_fastopen_connect(
            (int32_t)fd, (int32_t)option);
}

int32_t
__imported_wasi_snapshot_preview1_sock_get_tcp_fastopen_connect(int32_t arg0,
                                                                int32_t arg1)
    __attribute__((__import_module__("wasi_snapshot_preview1"),
                   __import_name__("sock_get_tcp_fastopen_connect")));

static inline __wasi_errno_t
__wasi_sock_get_tcp_fastopen_connect(__wasi_fd_t fd, bool *option)
{
    return (__wasi_errno_t)
        __imported_wasi_snapshot_preview1_sock_get_tcp_fastopen_connect(
            (int32_t)fd, (int32_t)option);
}

int32_t
__imported_wasi_snapshot_preview1_sock_set_ip_multicast_loop(int32_t arg0,
                                                             int32_t arg1,
                                                             int32_t arg2)
    __attribute__((__import_module__("wasi_snapshot_preview1"),
                   __import_name__("sock_set_ip_multicast_loop")));

static inline __wasi_errno_t
__wasi_sock_set_ip_multicast_loop(__wasi_fd_t fd, bool ipv6, bool option)
{
    return (__wasi_errno_t)
        __imported_wasi_snapshot_preview1_sock_set_ip_multicast_loop(
            (int32_t)fd, (int32_t)ipv6, (int32_t)option);
}

int32_t
__imported_wasi_snapshot_preview1_sock_get_ip_multicast_loop(int32_t arg0,
                                                             int32_t arg1,
                                                             int32_t arg2)
    __attribute__((__import_module__("wasi_snapshot_preview1"),
                   __import_name__("sock_get_ip_multicast_loop")));

static inline __wasi_errno_t
__wasi_sock_get_ip_multicast_loop(__wasi_fd_t fd, bool ipv6, bool *option)
{
    return (__wasi_errno_t)
        __imported_wasi_snapshot_preview1_sock_get_ip_multicast_loop(
            (int32_t)fd, (int32_t)ipv6, (int32_t)option);
}

int32_t
=======
{
    return (__wasi_errno_t)
        __imported_wasi_snapshot_preview1_sock_get_send_timeout(
            (int32_t)fd, (int32_t)timeout_us);
}

int32_t
__imported_wasi_snapshot_preview1_sock_set_send_timeout(int32_t arg0,
                                                        int64_t arg1)
    __attribute__((__import_module__("wasi_snapshot_preview1"),
                   __import_name__("sock_set_send_timeout")));

static inline __wasi_errno_t
__wasi_sock_set_send_timeout(__wasi_fd_t fd, uint64_t timeout_us)
{
    return (__wasi_errno_t)
        __imported_wasi_snapshot_preview1_sock_set_send_timeout(
            (int32_t)fd, (int64_t)timeout_us);
}

int32_t
__imported_wasi_snapshot_preview1_sock_set_keep_alive(int32_t arg0,
                                                      int32_t arg1)
    __attribute__((__import_module__("wasi_snapshot_preview1"),
                   __import_name__("sock_set_keep_alive")));

static inline __wasi_errno_t
__wasi_sock_set_keep_alive(__wasi_fd_t fd, bool option)
{
    return (__wasi_errno_t)
        __imported_wasi_snapshot_preview1_sock_set_keep_alive((int32_t)fd,
                                                              (int32_t)option);
}

int32_t
__imported_wasi_snapshot_preview1_sock_get_keep_alive(int32_t arg0,
                                                      int32_t arg1)
    __attribute__((__import_module__("wasi_snapshot_preview1"),
                   __import_name__("sock_get_keep_alive")));

static inline __wasi_errno_t
__wasi_sock_get_keep_alive(__wasi_fd_t fd, bool *option)
{
    return (__wasi_errno_t)
        __imported_wasi_snapshot_preview1_sock_get_keep_alive((int32_t)fd,
                                                              (int32_t)option);
}

int32_t
__imported_wasi_snapshot_preview1_sock_set_linger(int32_t arg0, int32_t arg1,
                                                  int32_t arg2)
    __attribute__((__import_module__("wasi_snapshot_preview1"),
                   __import_name__("sock_set_linger")));

static inline __wasi_errno_t
__wasi_sock_set_linger(__wasi_fd_t fd, bool is_enabled, int linger_s)
{
    return (__wasi_errno_t)__imported_wasi_snapshot_preview1_sock_set_linger(
        (int32_t)fd, (int32_t)is_enabled, (int32_t)linger_s);
}

int32_t
__imported_wasi_snapshot_preview1_sock_get_linger(int32_t arg0, int32_t arg1,
                                                  int32_t arg2)
    __attribute__((__import_module__("wasi_snapshot_preview1"),
                   __import_name__("sock_get_linger")));

static inline __wasi_errno_t
__wasi_sock_get_linger(__wasi_fd_t fd, bool *is_enabled, int *linger_s)
{
    return (__wasi_errno_t)__imported_wasi_snapshot_preview1_sock_get_linger(
        (int32_t)fd, (int32_t)is_enabled, (int32_t)linger_s);
}

int32_t
__imported_wasi_snapshot_preview1_sock_set_tcp_keep_idle(int32_t arg0,
                                                         int32_t arg1)
    __attribute__((__import_module__("wasi_snapshot_preview1"),
                   __import_name__("sock_set_tcp_keep_idle")));

static inline __wasi_errno_t
__wasi_sock_set_tcp_keep_idle(__wasi_fd_t fd, uint32_t time_s)
{
    return (__wasi_errno_t)
        __imported_wasi_snapshot_preview1_sock_set_tcp_keep_idle(
            (int32_t)fd, (int32_t)time_s);
}

int32_t
__imported_wasi_snapshot_preview1_sock_get_tcp_keep_idle(int32_t arg0,
                                                         int32_t arg1)
    __attribute__((__import_module__("wasi_snapshot_preview1"),
                   __import_name__("sock_get_tcp_keep_idle")));

static inline __wasi_errno_t
__wasi_sock_get_tcp_keep_idle(__wasi_fd_t fd, uint32_t *time_s)
{
    return (__wasi_errno_t)
        __imported_wasi_snapshot_preview1_sock_get_tcp_keep_idle(
            (int32_t)fd, (int32_t)time_s);
}

int32_t
__imported_wasi_snapshot_preview1_sock_set_tcp_keep_intvl(int32_t arg0,
                                                          int32_t arg1)
    __attribute__((__import_module__("wasi_snapshot_preview1"),
                   __import_name__("sock_set_tcp_keep_intvl")));

static inline __wasi_errno_t
__wasi_sock_set_tcp_keep_intvl(__wasi_fd_t fd, uint32_t time_s)
{
    return (__wasi_errno_t)
        __imported_wasi_snapshot_preview1_sock_set_tcp_keep_intvl(
            (int32_t)fd, (int32_t)time_s);
}

int32_t
__imported_wasi_snapshot_preview1_sock_get_tcp_keep_intvl(int32_t arg0,
                                                          int32_t arg1)
    __attribute__((__import_module__("wasi_snapshot_preview1"),
                   __import_name__("sock_get_tcp_keep_intvl")));

static inline __wasi_errno_t
__wasi_sock_get_tcp_keep_intvl(__wasi_fd_t fd, uint32_t *time_s)
{
    return (__wasi_errno_t)
        __imported_wasi_snapshot_preview1_sock_get_tcp_keep_intvl(
            (int32_t)fd, (int32_t)time_s);
}

int32_t
__imported_wasi_snapshot_preview1_sock_set_tcp_fastopen_connect(int32_t arg0,
                                                                int32_t arg1)
    __attribute__((__import_module__("wasi_snapshot_preview1"),
                   __import_name__("sock_set_tcp_fastopen_connect")));

static inline __wasi_errno_t
__wasi_sock_set_tcp_fastopen_connect(__wasi_fd_t fd, bool option)
{
    return (__wasi_errno_t)
        __imported_wasi_snapshot_preview1_sock_set_tcp_fastopen_connect(
            (int32_t)fd, (int32_t)option);
}

int32_t
__imported_wasi_snapshot_preview1_sock_get_tcp_fastopen_connect(int32_t arg0,
                                                                int32_t arg1)
    __attribute__((__import_module__("wasi_snapshot_preview1"),
                   __import_name__("sock_get_tcp_fastopen_connect")));

static inline __wasi_errno_t
__wasi_sock_get_tcp_fastopen_connect(__wasi_fd_t fd, bool *option)
{
    return (__wasi_errno_t)
        __imported_wasi_snapshot_preview1_sock_get_tcp_fastopen_connect(
            (int32_t)fd, (int32_t)option);
}

int32_t
__imported_wasi_snapshot_preview1_sock_set_ip_multicast_loop(int32_t arg0,
                                                             int32_t arg1,
                                                             int32_t arg2)
    __attribute__((__import_module__("wasi_snapshot_preview1"),
                   __import_name__("sock_set_ip_multicast_loop")));

static inline __wasi_errno_t
__wasi_sock_set_ip_multicast_loop(__wasi_fd_t fd, bool ipv6, bool option)
{
    return (__wasi_errno_t)
        __imported_wasi_snapshot_preview1_sock_set_ip_multicast_loop(
            (int32_t)fd, (int32_t)ipv6, (int32_t)option);
}

int32_t
__imported_wasi_snapshot_preview1_sock_get_ip_multicast_loop(int32_t arg0,
                                                             int32_t arg1,
                                                             int32_t arg2)
    __attribute__((__import_module__("wasi_snapshot_preview1"),
                   __import_name__("sock_get_ip_multicast_loop")));

static inline __wasi_errno_t
__wasi_sock_get_ip_multicast_loop(__wasi_fd_t fd, bool ipv6, bool *option)
{
    return (__wasi_errno_t)
        __imported_wasi_snapshot_preview1_sock_get_ip_multicast_loop(
            (int32_t)fd, (int32_t)ipv6, (int32_t)option);
}

int32_t
>>>>>>> 4489c3da
__imported_wasi_snapshot_preview1_sock_set_ip_multicast_ttl(int32_t arg0,
                                                            int32_t arg1)
    __attribute__((__import_module__("wasi_snapshot_preview1"),
                   __import_name__("sock_set_ip_multicast_ttl")));

static inline __wasi_errno_t
__wasi_sock_set_ip_multicast_ttl(__wasi_fd_t fd, uint8_t option)
{
    return (__wasi_errno_t)
        __imported_wasi_snapshot_preview1_sock_set_ip_multicast_ttl(
            (int32_t)fd, (int32_t)option);
}

int32_t
__imported_wasi_snapshot_preview1_sock_get_ip_multicast_ttl(int32_t arg0,
                                                            int32_t arg1)
    __attribute__((__import_module__("wasi_snapshot_preview1"),
                   __import_name__("sock_get_ip_multicast_ttl")));

static inline __wasi_errno_t
__wasi_sock_get_ip_multicast_ttl(__wasi_fd_t fd, uint8_t *option)
{
    return (__wasi_errno_t)
        __imported_wasi_snapshot_preview1_sock_get_ip_multicast_ttl(
            (int32_t)fd, (int32_t)option);
}

int32_t
__imported_wasi_snapshot_preview1_sock_set_ip_add_membership(int32_t arg0,
                                                             int32_t arg1,
                                                             int32_t arg2)
    __attribute__((__import_module__("wasi_snapshot_preview1"),
                   __import_name__("sock_set_ip_add_membership")));

static inline __wasi_errno_t
__wasi_sock_set_ip_add_membership(__wasi_fd_t fd,
                                  __wasi_addr_ip_t *imr_multiaddr,
                                  uint32_t imr_interface)
{
    return (__wasi_errno_t)
        __imported_wasi_snapshot_preview1_sock_set_ip_add_membership(
            (int32_t)fd, (int32_t)imr_multiaddr, (int32_t)imr_interface);
}

int32_t
__imported_wasi_snapshot_preview1_sock_set_ip_drop_membership(int32_t arg0,
                                                              int32_t arg1,
                                                              int32_t arg2)
    __attribute__((__import_module__("wasi_snapshot_preview1"),
                   __import_name__("sock_set_ip_drop_membership")));

static inline __wasi_errno_t
__wasi_sock_set_ip_drop_membership(__wasi_fd_t fd,
                                   __wasi_addr_ip_t *imr_multiaddr,
                                   uint32_t imr_interface)
{
    return (__wasi_errno_t)
        __imported_wasi_snapshot_preview1_sock_set_ip_drop_membership(
            (int32_t)fd, (int32_t)imr_multiaddr, (int32_t)imr_interface);
}

int32_t
__imported_wasi_snapshot_preview1_sock_set_broadcast(int32_t arg0, int32_t arg1)
    __attribute__((__import_module__("wasi_snapshot_preview1"),
                   __import_name__("sock_set_broadcast")));

static inline __wasi_errno_t
__wasi_sock_set_broadcast(__wasi_fd_t fd, bool option)
{
    return (__wasi_errno_t)__imported_wasi_snapshot_preview1_sock_set_broadcast(
        (int32_t)fd, (int32_t)option);
}

int32_t
__imported_wasi_snapshot_preview1_sock_get_broadcast(int32_t arg0, int32_t arg1)
    __attribute__((__import_module__("wasi_snapshot_preview1"),
                   __import_name__("sock_get_broadcast")));

static inline __wasi_errno_t
__wasi_sock_get_broadcast(__wasi_fd_t fd, bool *option)
{
    return (__wasi_errno_t)__imported_wasi_snapshot_preview1_sock_get_broadcast(
        (int32_t)fd, (int32_t)option);
}

int32_t
__imported_wasi_snapshot_preview1_sock_set_tcp_no_delay(int32_t arg0,
                                                        int32_t arg1)
    __attribute__((__import_module__("wasi_snapshot_preview1"),
                   __import_name__("sock_set_tcp_no_delay")));

static inline __wasi_errno_t
__wasi_sock_set_tcp_no_delay(__wasi_fd_t fd, bool option)
{
    return (__wasi_errno_t)
        __imported_wasi_snapshot_preview1_sock_set_tcp_no_delay(
            (int32_t)fd, (int32_t)option);
}

int32_t
__imported_wasi_snapshot_preview1_sock_get_tcp_no_delay(int32_t arg0,
                                                        int32_t arg1)
    __attribute__((__import_module__("wasi_snapshot_preview1"),
                   __import_name__("sock_get_tcp_no_delay")));

static inline __wasi_errno_t
__wasi_sock_get_tcp_no_delay(__wasi_fd_t fd, bool *option)
{
    return (__wasi_errno_t)
        __imported_wasi_snapshot_preview1_sock_get_tcp_no_delay(
            (int32_t)fd, (int32_t)option);
}

int32_t
__imported_wasi_snapshot_preview1_sock_set_tcp_quick_ack(int32_t arg0,
                                                         int32_t arg1)
    __attribute__((__import_module__("wasi_snapshot_preview1"),
                   __import_name__("sock_set_tcp_quick_ack")));

static inline __wasi_errno_t
__wasi_sock_set_tcp_quick_ack(__wasi_fd_t fd, bool option)
{
    return (__wasi_errno_t)
        __imported_wasi_snapshot_preview1_sock_set_tcp_quick_ack(
            (int32_t)fd, (int32_t)option);
}

int32_t
__imported_wasi_snapshot_preview1_sock_get_tcp_quick_ack(int32_t arg0,
                                                         int32_t arg1)
    __attribute__((__import_module__("wasi_snapshot_preview1"),
                   __import_name__("sock_get_tcp_quick_ack")));

static inline __wasi_errno_t
__wasi_sock_get_tcp_quick_ack(__wasi_fd_t fd, bool *option)
{
    return (__wasi_errno_t)
        __imported_wasi_snapshot_preview1_sock_get_tcp_quick_ack(
            (int32_t)fd, (int32_t)option);
}

int32_t
__imported_wasi_snapshot_preview1_sock_set_ip_ttl(int32_t arg0, int32_t arg1)
    __attribute__((__import_module__("wasi_snapshot_preview1"),
                   __import_name__("sock_set_ip_ttl")));

static inline __wasi_errno_t
__wasi_sock_set_ip_ttl(__wasi_fd_t fd, uint8_t option)
{
    return (__wasi_errno_t)__imported_wasi_snapshot_preview1_sock_set_ip_ttl(
        (int32_t)fd, (int32_t)option);
}

int32_t
__imported_wasi_snapshot_preview1_sock_get_ip_ttl(int32_t arg0, int32_t arg1)
    __attribute__((__import_module__("wasi_snapshot_preview1"),
                   __import_name__("sock_get_ip_ttl")));

static inline __wasi_errno_t
__wasi_sock_get_ip_ttl(__wasi_fd_t fd, uint8_t *option)
{
    return (__wasi_errno_t)__imported_wasi_snapshot_preview1_sock_get_ip_ttl(
        (int32_t)fd, (int32_t)option);
}

int32_t
__imported_wasi_snapshot_preview1_sock_set_ipv6_only(int32_t arg0, int32_t arg1)
    __attribute__((__import_module__("wasi_snapshot_preview1"),
                   __import_name__("sock_set_ipv6_only")));

static inline __wasi_errno_t
__wasi_sock_set_ipv6_only(__wasi_fd_t fd, bool option)
{
    return (__wasi_errno_t)__imported_wasi_snapshot_preview1_sock_set_ipv6_only(
        (int32_t)fd, (int32_t)option);
}

int32_t
__imported_wasi_snapshot_preview1_sock_get_ipv6_only(int32_t arg0, int32_t arg1)
    __attribute__((__import_module__("wasi_snapshot_preview1"),
                   __import_name__("sock_get_ipv6_only")));

static inline __wasi_errno_t
__wasi_sock_get_ipv6_only(__wasi_fd_t fd, bool *option)
{
    return (__wasi_errno_t)__imported_wasi_snapshot_preview1_sock_get_ipv6_only(
        (int32_t)fd, (int32_t)option);
}
/**
 * TODO: modify recv() and send()
 * since don't want to re-compile the wasi-libc,
 * we tend to keep original implentations of recv() and send().
 */
#endif<|MERGE_RESOLUTION|>--- conflicted
+++ resolved
@@ -140,10 +140,7 @@
     struct addrinfo *ai_next; /* Pointer to next in list.  */
 };
 
-<<<<<<< HEAD
-=======
 #ifndef __WASI_RIGHTS_SOCK_ACCEPT
->>>>>>> 4489c3da
 int
 accept(int sockfd, struct sockaddr *addr, socklen_t *addrlen);
 #endif
@@ -608,7 +605,6 @@
 
 static inline __wasi_errno_t
 __wasi_sock_get_send_timeout(__wasi_fd_t fd, uint64_t *timeout_us)
-<<<<<<< HEAD
 {
     return (__wasi_errno_t)
         __imported_wasi_snapshot_preview1_sock_get_send_timeout(
@@ -798,197 +794,6 @@
 }
 
 int32_t
-=======
-{
-    return (__wasi_errno_t)
-        __imported_wasi_snapshot_preview1_sock_get_send_timeout(
-            (int32_t)fd, (int32_t)timeout_us);
-}
-
-int32_t
-__imported_wasi_snapshot_preview1_sock_set_send_timeout(int32_t arg0,
-                                                        int64_t arg1)
-    __attribute__((__import_module__("wasi_snapshot_preview1"),
-                   __import_name__("sock_set_send_timeout")));
-
-static inline __wasi_errno_t
-__wasi_sock_set_send_timeout(__wasi_fd_t fd, uint64_t timeout_us)
-{
-    return (__wasi_errno_t)
-        __imported_wasi_snapshot_preview1_sock_set_send_timeout(
-            (int32_t)fd, (int64_t)timeout_us);
-}
-
-int32_t
-__imported_wasi_snapshot_preview1_sock_set_keep_alive(int32_t arg0,
-                                                      int32_t arg1)
-    __attribute__((__import_module__("wasi_snapshot_preview1"),
-                   __import_name__("sock_set_keep_alive")));
-
-static inline __wasi_errno_t
-__wasi_sock_set_keep_alive(__wasi_fd_t fd, bool option)
-{
-    return (__wasi_errno_t)
-        __imported_wasi_snapshot_preview1_sock_set_keep_alive((int32_t)fd,
-                                                              (int32_t)option);
-}
-
-int32_t
-__imported_wasi_snapshot_preview1_sock_get_keep_alive(int32_t arg0,
-                                                      int32_t arg1)
-    __attribute__((__import_module__("wasi_snapshot_preview1"),
-                   __import_name__("sock_get_keep_alive")));
-
-static inline __wasi_errno_t
-__wasi_sock_get_keep_alive(__wasi_fd_t fd, bool *option)
-{
-    return (__wasi_errno_t)
-        __imported_wasi_snapshot_preview1_sock_get_keep_alive((int32_t)fd,
-                                                              (int32_t)option);
-}
-
-int32_t
-__imported_wasi_snapshot_preview1_sock_set_linger(int32_t arg0, int32_t arg1,
-                                                  int32_t arg2)
-    __attribute__((__import_module__("wasi_snapshot_preview1"),
-                   __import_name__("sock_set_linger")));
-
-static inline __wasi_errno_t
-__wasi_sock_set_linger(__wasi_fd_t fd, bool is_enabled, int linger_s)
-{
-    return (__wasi_errno_t)__imported_wasi_snapshot_preview1_sock_set_linger(
-        (int32_t)fd, (int32_t)is_enabled, (int32_t)linger_s);
-}
-
-int32_t
-__imported_wasi_snapshot_preview1_sock_get_linger(int32_t arg0, int32_t arg1,
-                                                  int32_t arg2)
-    __attribute__((__import_module__("wasi_snapshot_preview1"),
-                   __import_name__("sock_get_linger")));
-
-static inline __wasi_errno_t
-__wasi_sock_get_linger(__wasi_fd_t fd, bool *is_enabled, int *linger_s)
-{
-    return (__wasi_errno_t)__imported_wasi_snapshot_preview1_sock_get_linger(
-        (int32_t)fd, (int32_t)is_enabled, (int32_t)linger_s);
-}
-
-int32_t
-__imported_wasi_snapshot_preview1_sock_set_tcp_keep_idle(int32_t arg0,
-                                                         int32_t arg1)
-    __attribute__((__import_module__("wasi_snapshot_preview1"),
-                   __import_name__("sock_set_tcp_keep_idle")));
-
-static inline __wasi_errno_t
-__wasi_sock_set_tcp_keep_idle(__wasi_fd_t fd, uint32_t time_s)
-{
-    return (__wasi_errno_t)
-        __imported_wasi_snapshot_preview1_sock_set_tcp_keep_idle(
-            (int32_t)fd, (int32_t)time_s);
-}
-
-int32_t
-__imported_wasi_snapshot_preview1_sock_get_tcp_keep_idle(int32_t arg0,
-                                                         int32_t arg1)
-    __attribute__((__import_module__("wasi_snapshot_preview1"),
-                   __import_name__("sock_get_tcp_keep_idle")));
-
-static inline __wasi_errno_t
-__wasi_sock_get_tcp_keep_idle(__wasi_fd_t fd, uint32_t *time_s)
-{
-    return (__wasi_errno_t)
-        __imported_wasi_snapshot_preview1_sock_get_tcp_keep_idle(
-            (int32_t)fd, (int32_t)time_s);
-}
-
-int32_t
-__imported_wasi_snapshot_preview1_sock_set_tcp_keep_intvl(int32_t arg0,
-                                                          int32_t arg1)
-    __attribute__((__import_module__("wasi_snapshot_preview1"),
-                   __import_name__("sock_set_tcp_keep_intvl")));
-
-static inline __wasi_errno_t
-__wasi_sock_set_tcp_keep_intvl(__wasi_fd_t fd, uint32_t time_s)
-{
-    return (__wasi_errno_t)
-        __imported_wasi_snapshot_preview1_sock_set_tcp_keep_intvl(
-            (int32_t)fd, (int32_t)time_s);
-}
-
-int32_t
-__imported_wasi_snapshot_preview1_sock_get_tcp_keep_intvl(int32_t arg0,
-                                                          int32_t arg1)
-    __attribute__((__import_module__("wasi_snapshot_preview1"),
-                   __import_name__("sock_get_tcp_keep_intvl")));
-
-static inline __wasi_errno_t
-__wasi_sock_get_tcp_keep_intvl(__wasi_fd_t fd, uint32_t *time_s)
-{
-    return (__wasi_errno_t)
-        __imported_wasi_snapshot_preview1_sock_get_tcp_keep_intvl(
-            (int32_t)fd, (int32_t)time_s);
-}
-
-int32_t
-__imported_wasi_snapshot_preview1_sock_set_tcp_fastopen_connect(int32_t arg0,
-                                                                int32_t arg1)
-    __attribute__((__import_module__("wasi_snapshot_preview1"),
-                   __import_name__("sock_set_tcp_fastopen_connect")));
-
-static inline __wasi_errno_t
-__wasi_sock_set_tcp_fastopen_connect(__wasi_fd_t fd, bool option)
-{
-    return (__wasi_errno_t)
-        __imported_wasi_snapshot_preview1_sock_set_tcp_fastopen_connect(
-            (int32_t)fd, (int32_t)option);
-}
-
-int32_t
-__imported_wasi_snapshot_preview1_sock_get_tcp_fastopen_connect(int32_t arg0,
-                                                                int32_t arg1)
-    __attribute__((__import_module__("wasi_snapshot_preview1"),
-                   __import_name__("sock_get_tcp_fastopen_connect")));
-
-static inline __wasi_errno_t
-__wasi_sock_get_tcp_fastopen_connect(__wasi_fd_t fd, bool *option)
-{
-    return (__wasi_errno_t)
-        __imported_wasi_snapshot_preview1_sock_get_tcp_fastopen_connect(
-            (int32_t)fd, (int32_t)option);
-}
-
-int32_t
-__imported_wasi_snapshot_preview1_sock_set_ip_multicast_loop(int32_t arg0,
-                                                             int32_t arg1,
-                                                             int32_t arg2)
-    __attribute__((__import_module__("wasi_snapshot_preview1"),
-                   __import_name__("sock_set_ip_multicast_loop")));
-
-static inline __wasi_errno_t
-__wasi_sock_set_ip_multicast_loop(__wasi_fd_t fd, bool ipv6, bool option)
-{
-    return (__wasi_errno_t)
-        __imported_wasi_snapshot_preview1_sock_set_ip_multicast_loop(
-            (int32_t)fd, (int32_t)ipv6, (int32_t)option);
-}
-
-int32_t
-__imported_wasi_snapshot_preview1_sock_get_ip_multicast_loop(int32_t arg0,
-                                                             int32_t arg1,
-                                                             int32_t arg2)
-    __attribute__((__import_module__("wasi_snapshot_preview1"),
-                   __import_name__("sock_get_ip_multicast_loop")));
-
-static inline __wasi_errno_t
-__wasi_sock_get_ip_multicast_loop(__wasi_fd_t fd, bool ipv6, bool *option)
-{
-    return (__wasi_errno_t)
-        __imported_wasi_snapshot_preview1_sock_get_ip_multicast_loop(
-            (int32_t)fd, (int32_t)ipv6, (int32_t)option);
-}
-
-int32_t
->>>>>>> 4489c3da
 __imported_wasi_snapshot_preview1_sock_set_ip_multicast_ttl(int32_t arg0,
                                                             int32_t arg1)
     __attribute__((__import_module__("wasi_snapshot_preview1"),
