--- conflicted
+++ resolved
@@ -145,14 +145,9 @@
     error = __wasi_sock_accept(sockfd, 0, &new_sockfd);
     HANDLE_ERROR(error)
 
-<<<<<<< HEAD
-    error = getpeername(new_sockfd, addr, addrlen);
-    HANDLE_ERROR(error)
-=======
     if (getpeername(new_sockfd, addr, addrlen) == -1) {
         return -1;
     }
->>>>>>> 4489c3da
 
     return new_sockfd;
 }
@@ -283,11 +278,7 @@
        const struct sockaddr *dest_addr, socklen_t addrlen)
 {
     // Prepare input parameters.
-<<<<<<< HEAD
-    __wasi_ciovec_t iov = { .buf = buf, .buf_len = len };
-=======
     __wasi_ciovec_t iov = { .buf = (uint8_t *)buf, .buf_len = len };
->>>>>>> 4489c3da
     uint32_t so_datalen = 0;
     __wasi_addr_t wasi_addr;
     __wasi_errno_t error;
@@ -315,11 +306,7 @@
          struct sockaddr *src_addr, socklen_t *addrlen)
 {
     // Prepare input parameters.
-<<<<<<< HEAD
-    __wasi_ciovec_t iov = { .buf = buf, .buf_len = len };
-=======
     __wasi_ciovec_t iov = { .buf = (uint8_t *)buf, .buf_len = len };
->>>>>>> 4489c3da
     uint32_t so_datalen = 0;
     __wasi_addr_t wasi_addr;
     __wasi_errno_t error;
@@ -385,17 +372,11 @@
 int
 getsockname(int sockfd, struct sockaddr *addr, socklen_t *addrlen)
 {
-<<<<<<< HEAD
-    __wasi_addr_t wasi_addr = { 0 };
-    __wasi_errno_t error;
-
-=======
     __wasi_addr_t wasi_addr;
     __wasi_errno_t error;
 
     memset(&wasi_addr, 0, sizeof(wasi_addr));
 
->>>>>>> 4489c3da
     error = __wasi_sock_addr_local(sockfd, &wasi_addr);
     HANDLE_ERROR(error)
 
@@ -408,17 +389,11 @@
 int
 getpeername(int sockfd, struct sockaddr *addr, socklen_t *addrlen)
 {
-<<<<<<< HEAD
-    __wasi_addr_t wasi_addr = { 0 };
-    __wasi_errno_t error;
-
-=======
     __wasi_addr_t wasi_addr;
     __wasi_errno_t error;
 
     memset(&wasi_addr, 0, sizeof(wasi_addr));
 
->>>>>>> 4489c3da
     error = __wasi_sock_addr_remote(sockfd, &wasi_addr);
     HANDLE_ERROR(error)
 
@@ -542,12 +517,8 @@
         return __WASI_ERRNO_SUCCESS;
     }
 
-<<<<<<< HEAD
-    aibuf_res = calloc(1, addr_info_size * sizeof(struct aibuf));
-=======
     aibuf_res =
         (struct aibuf *)calloc(1, addr_info_size * sizeof(struct aibuf));
->>>>>>> 4489c3da
     if (!aibuf_res) {
         free(addr_info);
         HANDLE_ERROR(__WASI_ERRNO_NOMEM)
@@ -586,11 +557,7 @@
     free(res);
 }
 
-<<<<<<< HEAD
-struct timeval
-=======
 static struct timeval
->>>>>>> 4489c3da
 time_us_to_timeval(uint64_t time_us)
 {
     struct timeval tv;
@@ -599,21 +566,13 @@
     return tv;
 }
 
-<<<<<<< HEAD
-uint64_t
-=======
 static uint64_t
->>>>>>> 4489c3da
 timeval_to_time_us(struct timeval tv)
 {
     return (tv.tv_sec * 1000000UL) + tv.tv_usec;
 }
 
-<<<<<<< HEAD
-int
-=======
 static int
->>>>>>> 4489c3da
 get_sol_socket_option(int sockfd, int optname, void *__restrict optval,
                       socklen_t *__restrict optlen)
 {
@@ -680,11 +639,7 @@
     }
 }
 
-<<<<<<< HEAD
-int
-=======
 static int
->>>>>>> 4489c3da
 get_ipproto_tcp_option(int sockfd, int optname, void *__restrict optval,
                        socklen_t *__restrict optlen)
 {
@@ -723,11 +678,7 @@
     }
 }
 
-<<<<<<< HEAD
-int
-=======
 static int
->>>>>>> 4489c3da
 get_ipproto_ip_option(int sockfd, int optname, void *__restrict optval,
                       socklen_t *__restrict optlen)
 {
@@ -757,11 +708,7 @@
     }
 }
 
-<<<<<<< HEAD
-int
-=======
 static int
->>>>>>> 4489c3da
 get_ipproto_ipv6_option(int sockfd, int optname, void *__restrict optval,
                         socklen_t *__restrict optlen)
 {
@@ -808,11 +755,7 @@
     }
 }
 
-<<<<<<< HEAD
-int
-=======
 static int
->>>>>>> 4489c3da
 set_sol_socket_option(int sockfd, int optname, const void *optval,
                       socklen_t optlen)
 {
@@ -821,128 +764,82 @@
 
     switch (optname) {
         case SO_RCVTIMEO:
-<<<<<<< HEAD
-=======
-        {
->>>>>>> 4489c3da
+        {
             assert(optlen == sizeof(struct timeval));
             timeout_us = timeval_to_time_us(*(struct timeval *)optval);
             error = __wasi_sock_set_recv_timeout(sockfd, timeout_us);
             HANDLE_ERROR(error);
             return error;
-<<<<<<< HEAD
+        }
         case SO_SNDTIMEO:
-=======
-        }
-        case SO_SNDTIMEO:
-        {
->>>>>>> 4489c3da
+        {
             assert(optlen == sizeof(struct timeval));
             timeout_us = timeval_to_time_us(*(struct timeval *)optval);
             error = __wasi_sock_set_send_timeout(sockfd, timeout_us);
             HANDLE_ERROR(error);
             return error;
-<<<<<<< HEAD
+        }
         case SO_SNDBUF:
-=======
-        }
-        case SO_SNDBUF:
-        {
->>>>>>> 4489c3da
+        {
             assert(optlen == sizeof(int));
             error = __wasi_sock_set_send_buf_size(sockfd, *(size_t *)optval);
             HANDLE_ERROR(error);
             return error;
-<<<<<<< HEAD
+        }
         case SO_RCVBUF:
-=======
-        }
-        case SO_RCVBUF:
-        {
->>>>>>> 4489c3da
+        {
             assert(optlen == sizeof(int));
             error = __wasi_sock_set_recv_buf_size(sockfd, *(size_t *)optval);
             HANDLE_ERROR(error);
             return error;
-<<<<<<< HEAD
+        }
         case SO_KEEPALIVE:
-=======
-        }
-        case SO_KEEPALIVE:
-        {
->>>>>>> 4489c3da
+        {
             assert(optlen == sizeof(int));
             error = __wasi_sock_set_keep_alive(sockfd, *(bool *)optval);
             HANDLE_ERROR(error);
             return error;
-<<<<<<< HEAD
+        }
         case SO_REUSEADDR:
-=======
-        }
-        case SO_REUSEADDR:
-        {
->>>>>>> 4489c3da
+        {
             assert(optlen == sizeof(int));
             error = __wasi_sock_set_reuse_addr(sockfd, *(bool *)optval);
             HANDLE_ERROR(error);
             return error;
-<<<<<<< HEAD
+        }
         case SO_REUSEPORT:
-=======
-        }
-        case SO_REUSEPORT:
-        {
->>>>>>> 4489c3da
+        {
             assert(optlen == sizeof(int));
             error = __wasi_sock_set_reuse_port(sockfd, *(bool *)optval);
             HANDLE_ERROR(error);
             return error;
-<<<<<<< HEAD
+        }
         case SO_LINGER:
-=======
-        }
-        case SO_LINGER:
-        {
->>>>>>> 4489c3da
+        {
             assert(optlen == sizeof(struct linger));
             struct linger *linger_opt = ((struct linger *)optval);
             error = __wasi_sock_set_linger(sockfd, (bool)linger_opt->l_onoff,
                                            linger_opt->l_linger);
             HANDLE_ERROR(error);
             return error;
-<<<<<<< HEAD
+        }
         case SO_BROADCAST:
-=======
-        }
-        case SO_BROADCAST:
-        {
->>>>>>> 4489c3da
+        {
             assert(optlen == sizeof(int));
             error = __wasi_sock_set_broadcast(sockfd, *(bool *)optval);
             HANDLE_ERROR(error);
             return error;
-<<<<<<< HEAD
+        }
         default:
+        {
             error = __WASI_ERRNO_NOTSUP;
             HANDLE_ERROR(error);
             return error;
-    }
-}
-
-int
-=======
-        }
-        default:
-        {
-            error = __WASI_ERRNO_NOTSUP;
-            HANDLE_ERROR(error);
-            return error;
         }
     }
 }
 
 static int
->>>>>>> 4489c3da
 set_ipproto_tcp_option(int sockfd, int optname, const void *optval,
                        socklen_t optlen)
 {
@@ -982,11 +879,7 @@
     }
 }
 
-<<<<<<< HEAD
-int
-=======
 static int
->>>>>>> 4489c3da
 set_ipproto_ip_option(int sockfd, int optname, const void *optval,
                       socklen_t optlen)
 {
@@ -1039,11 +932,7 @@
     }
 }
 
-<<<<<<< HEAD
-int
-=======
 static int
->>>>>>> 4489c3da
 set_ipproto_ipv6_option(int sockfd, int optname, const void *optval,
                         socklen_t optlen)
 {
