/*
 * Copyright (C) 2019 Intel Corporation.  All rights reserved.
 * SPDX-License-Identifier: Apache-2.0 WITH LLVM-exception
 */

#include "wasm_c_api_internal.h"
#include "wasm_memory.h"
#include "wasm_runtime_common.h"
#if WASM_ENABLE_INTERP != 0
#include "wasm_runtime.h"
#endif
#if WASM_ENABLE_AOT != 0
#include "aot_runtime.h"
#endif

#define ASSERT_NOT_IMPLEMENTED() bh_assert(!"not implemented")
#define UNREACHABLE() bh_assert(!"unreachable")

typedef struct wasm_module_ex_t wasm_module_ex_t;

static void
wasm_module_delete_internal(wasm_module_t *);

static void
wasm_instance_delete_internal(wasm_instance_t *);

/* temporarily put stubs here */
static wasm_store_t *
wasm_store_copy(const wasm_store_t *src)
{
    (void)src;
    LOG_WARNING("in the stub of %s", __FUNCTION__);
    return NULL;
}

wasm_module_t *
wasm_module_copy(const wasm_module_t *src)
{
    (void)src;
    LOG_WARNING("in the stub of %s", __FUNCTION__);
    return NULL;
}

wasm_instance_t *
wasm_instance_copy(const wasm_instance_t *src)
{
    (void)src;
    LOG_WARNING("in the stub of %s", __FUNCTION__);
    return NULL;
}

/* ---------------------------------------------------------------------- */
static inline void *
malloc_internal(uint64 size)
{
    void *mem = NULL;

    if (size < UINT32_MAX && (mem = wasm_runtime_malloc((uint32)size))) {
        memset(mem, 0, size);
    }

    return mem;
}

/* clang-format off */
#define RETURN_OBJ(obj, obj_del_func) \
    return obj;                       \
failed:                               \
    obj_del_func(obj);                \
    return NULL;

#define RETURN_VOID(obj, obj_del_func) \
    return;                            \
failed:                                \
    obj_del_func(obj);                 \
    return;
/* clang-format on */

/* Vectors */
#define INIT_VEC(vector_p, init_func, ...)                        \
    do {                                                          \
        if (!(vector_p = malloc_internal(sizeof(*(vector_p))))) { \
            goto failed;                                          \
        }                                                         \
                                                                  \
        init_func(vector_p, ##__VA_ARGS__);                       \
        if (vector_p->size && !vector_p->data) {                  \
            LOG_DEBUG("%s failed", #init_func);                   \
            goto failed;                                          \
        }                                                         \
    } while (false)

#define DEINIT_VEC(vector_p, deinit_func) \
    if ((vector_p)) {                     \
        deinit_func(vector_p);            \
        wasm_runtime_free(vector_p);      \
        vector_p = NULL;                  \
    }

#define WASM_DEFINE_VEC(name)                                              \
    void wasm_##name##_vec_new_empty(own wasm_##name##_vec_t *out)         \
    {                                                                      \
        wasm_##name##_vec_new_uninitialized(out, 0);                       \
    }                                                                      \
    void wasm_##name##_vec_new_uninitialized(own wasm_##name##_vec_t *out, \
                                             size_t size)                  \
    {                                                                      \
        wasm_##name##_vec_new(out, size, NULL);                            \
    }

/* vectors with no ownership management of elements */
#define WASM_DEFINE_VEC_PLAIN(name)                                       \
    WASM_DEFINE_VEC(name)                                                 \
    void wasm_##name##_vec_new(own wasm_##name##_vec_t *out, size_t size, \
                               own wasm_##name##_t const data[])          \
    {                                                                     \
        if (!out) {                                                       \
            return;                                                       \
        }                                                                 \
                                                                          \
        memset(out, 0, sizeof(wasm_##name##_vec_t));                      \
                                                                          \
        if (!size) {                                                      \
            return;                                                       \
        }                                                                 \
                                                                          \
        if (!bh_vector_init((Vector *)out, size, sizeof(wasm_##name##_t), \
                            true)) {                                      \
            LOG_DEBUG("bh_vector_init failed");                           \
            goto failed;                                                  \
        }                                                                 \
                                                                          \
        if (data) {                                                       \
            uint32 size_in_bytes = 0;                                     \
            size_in_bytes = (uint32)(size * sizeof(wasm_##name##_t));     \
            bh_memcpy_s(out->data, size_in_bytes, data, size_in_bytes);   \
            out->num_elems = size;                                        \
        }                                                                 \
                                                                          \
        RETURN_VOID(out, wasm_##name##_vec_delete)                        \
    }                                                                     \
    void wasm_##name##_vec_copy(wasm_##name##_vec_t *out,                 \
                                const wasm_##name##_vec_t *src)           \
    {                                                                     \
        if (!src) {                                                       \
            return;                                                       \
        }                                                                 \
        wasm_##name##_vec_new(out, src->size, src->data);                 \
    }                                                                     \
    void wasm_##name##_vec_delete(wasm_##name##_vec_t *v)                 \
    {                                                                     \
        if (v) {                                                          \
            bh_vector_destroy((Vector *)v);                               \
        }                                                                 \
    }

/* vectors that own their elements */
#define WASM_DEFINE_VEC_OWN(name, elem_destroy_func)                        \
    WASM_DEFINE_VEC(name)                                                   \
    void wasm_##name##_vec_new(own wasm_##name##_vec_t *out, size_t size,   \
                               own wasm_##name##_t *const data[])           \
    {                                                                       \
        if (!out) {                                                         \
            return;                                                         \
        }                                                                   \
                                                                            \
        memset(out, 0, sizeof(wasm_##name##_vec_t));                        \
                                                                            \
        if (!size) {                                                        \
            return;                                                         \
        }                                                                   \
                                                                            \
        if (!bh_vector_init((Vector *)out, size, sizeof(wasm_##name##_t *), \
                            true)) {                                        \
            LOG_DEBUG("bh_vector_init failed");                             \
            goto failed;                                                    \
        }                                                                   \
                                                                            \
        if (data) {                                                         \
            uint32 size_in_bytes = 0;                                       \
            size_in_bytes = (uint32)(size * sizeof(wasm_##name##_t *));     \
            bh_memcpy_s(out->data, size_in_bytes, data, size_in_bytes);     \
            out->num_elems = size;                                          \
        }                                                                   \
                                                                            \
        RETURN_VOID(out, wasm_##name##_vec_delete)                          \
    }                                                                       \
    void wasm_##name##_vec_copy(own wasm_##name##_vec_t *out,               \
                                const wasm_##name##_vec_t *src)             \
    {                                                                       \
        size_t i = 0;                                                       \
                                                                            \
        if (!out) {                                                         \
            return;                                                         \
        }                                                                   \
        memset(out, 0, sizeof(Vector));                                     \
                                                                            \
        if (!src || !src->size) {                                           \
            return;                                                         \
        }                                                                   \
                                                                            \
        if (!bh_vector_init((Vector *)out, src->size,                       \
                            sizeof(wasm_##name##_t *), true)) {             \
            LOG_DEBUG("bh_vector_init failed");                             \
            goto failed;                                                    \
        }                                                                   \
                                                                            \
        for (i = 0; i != src->num_elems; ++i) {                             \
            if (!(out->data[i] = wasm_##name##_copy(src->data[i]))) {       \
                LOG_DEBUG("wasm_%s_copy failed", #name);                    \
                goto failed;                                                \
            }                                                               \
        }                                                                   \
        out->num_elems = src->num_elems;                                    \
                                                                            \
        RETURN_VOID(out, wasm_##name##_vec_delete)                          \
    }                                                                       \
    void wasm_##name##_vec_delete(wasm_##name##_vec_t *v)                   \
    {                                                                       \
        size_t i = 0;                                                       \
        if (!v) {                                                           \
            return;                                                         \
        }                                                                   \
        for (i = 0; i != v->num_elems && v->data; ++i) {                    \
            elem_destroy_func(*(v->data + i));                              \
        }                                                                   \
        bh_vector_destroy((Vector *)v);                                     \
    }

WASM_DEFINE_VEC_PLAIN(byte)
WASM_DEFINE_VEC_PLAIN(val)

WASM_DEFINE_VEC_OWN(exporttype, wasm_exporttype_delete)
WASM_DEFINE_VEC_OWN(extern, wasm_extern_delete)
WASM_DEFINE_VEC_OWN(frame, wasm_frame_delete)
WASM_DEFINE_VEC_OWN(functype, wasm_functype_delete)
WASM_DEFINE_VEC_OWN(importtype, wasm_importtype_delete)
WASM_DEFINE_VEC_OWN(instance, wasm_instance_delete_internal)
WASM_DEFINE_VEC_OWN(module, wasm_module_delete_internal)
WASM_DEFINE_VEC_OWN(store, wasm_store_delete)
WASM_DEFINE_VEC_OWN(valtype, wasm_valtype_delete)

/* Runtime Environment */
own wasm_config_t *
wasm_config_new(void)
{
    return NULL;
}

void
wasm_config_delete(own wasm_config_t *config)
{
    (void)config;
}

static void
wasm_engine_delete_internal(wasm_engine_t *engine)
{
    if (engine) {
        DEINIT_VEC(engine->stores, wasm_store_vec_delete);
        wasm_runtime_free(engine);
    }

    wasm_runtime_destroy();
}

static wasm_engine_t *
wasm_engine_new_internal(mem_alloc_type_t type, const MemAllocOption *opts)
{
    wasm_engine_t *engine = NULL;
    /* init runtime */
    RuntimeInitArgs init_args = { 0 };
    init_args.mem_alloc_type = type;

    if (type == Alloc_With_Pool) {
        if (!opts) {
            return NULL;
        }

        init_args.mem_alloc_option.pool.heap_buf = opts->pool.heap_buf;
        init_args.mem_alloc_option.pool.heap_size = opts->pool.heap_size;
    }
    else if (type == Alloc_With_Allocator) {
        if (!opts) {
            return NULL;
        }

        init_args.mem_alloc_option.allocator.malloc_func =
            opts->allocator.malloc_func;
        init_args.mem_alloc_option.allocator.free_func =
            opts->allocator.free_func;
        init_args.mem_alloc_option.allocator.realloc_func =
            opts->allocator.realloc_func;
    }
    else {
        init_args.mem_alloc_option.pool.heap_buf = NULL;
        init_args.mem_alloc_option.pool.heap_size = 0;
    }

    if (!wasm_runtime_full_init(&init_args)) {
        LOG_DEBUG("wasm_runtime_full_init failed");
        goto failed;
    }

#if BH_DEBUG != 0
    bh_log_set_verbose_level(5);
#else
    bh_log_set_verbose_level(3);
#endif

    /* create wasm_engine_t */
    if (!(engine = malloc_internal(sizeof(wasm_engine_t)))) {
        goto failed;
    }

    /* create wasm_store_vec_t */
    INIT_VEC(engine->stores, wasm_store_vec_new_uninitialized, 1);

    RETURN_OBJ(engine, wasm_engine_delete_internal)
}

/* global engine instance */
static wasm_engine_t *singleton_engine = NULL;

own wasm_engine_t *
wasm_engine_new()
{
    if (!singleton_engine) {
        singleton_engine =
            wasm_engine_new_internal(Alloc_With_System_Allocator, NULL);
    }
    if (singleton_engine)
        singleton_engine->ref_count++;
    return singleton_engine;
}

own wasm_engine_t *
wasm_engine_new_with_config(own wasm_config_t *config)
{
    (void)config;
    return wasm_engine_new();
}

own wasm_engine_t *
wasm_engine_new_with_args(mem_alloc_type_t type, const MemAllocOption *opts)
{
    if (!singleton_engine) {
        singleton_engine = wasm_engine_new_internal(type, opts);
    }
    if (singleton_engine)
        singleton_engine->ref_count++;
    return singleton_engine;
}

/* BE AWARE: will RESET the singleton */
void
wasm_engine_delete(wasm_engine_t *engine)
{
    if (engine && (--engine->ref_count == 0)) {
        wasm_engine_delete_internal(engine);
        singleton_engine = NULL;
    }
}

wasm_store_t *
wasm_store_new(wasm_engine_t *engine)
{
    wasm_store_t *store = NULL;

    if (!engine || singleton_engine != engine) {
        return NULL;
    }

    if (!wasm_runtime_init_thread_env()) {
        LOG_ERROR("init thread environment failed");
        return NULL;
    }

    if (!(store = malloc_internal(sizeof(wasm_store_t)))) {
        wasm_runtime_destroy_thread_env();
        return NULL;
    }

    /* new a vector, and new its data */
    INIT_VEC(store->modules, wasm_module_vec_new_uninitialized,
             DEFAULT_VECTOR_INIT_LENGTH);
    INIT_VEC(store->instances, wasm_instance_vec_new_uninitialized,
             DEFAULT_VECTOR_INIT_LENGTH);

    if (!(store->foreigns = malloc_internal(sizeof(Vector)))
        || !(bh_vector_init(store->foreigns, 24, sizeof(wasm_foreign_t *),
                            true))) {
        goto failed;
    }

    /* append to a store list of engine */
    if (!bh_vector_append((Vector *)singleton_engine->stores, &store)) {
        LOG_DEBUG("bh_vector_append failed");
        goto failed;
    }

    return store;
failed:
    wasm_store_delete(store);
    return NULL;
}

void
wasm_store_delete(wasm_store_t *store)
{
    size_t i, store_count;

    if (!store) {
        return;
    }

    /* remove it from the list in the engine */
    store_count = bh_vector_size((Vector *)singleton_engine->stores);
    for (i = 0; i != store_count; ++i) {
        wasm_store_t *tmp;

        if (!bh_vector_get((Vector *)singleton_engine->stores, (uint32)i,
                           &tmp)) {
            break;
        }

        if (tmp == store) {
            bh_vector_remove((Vector *)singleton_engine->stores, (uint32)i,
                             NULL);
            break;
        }
    }

    DEINIT_VEC(store->modules, wasm_module_vec_delete);
    DEINIT_VEC(store->instances, wasm_instance_vec_delete);
    if (store->foreigns) {
        bh_vector_destroy(store->foreigns);
        wasm_runtime_free(store->foreigns);
    }

    wasm_runtime_free(store);

    wasm_runtime_destroy_thread_env();
}

/* Type Representations */
static inline wasm_valkind_t
val_type_rt_2_valkind(uint8 val_type_rt)
{
    switch (val_type_rt) {
#define WAMR_VAL_TYPE_2_WASM_VAL_KIND(name) \
    case VALUE_TYPE_##name:                 \
        return WASM_##name;

        WAMR_VAL_TYPE_2_WASM_VAL_KIND(I32)
        WAMR_VAL_TYPE_2_WASM_VAL_KIND(I64)
        WAMR_VAL_TYPE_2_WASM_VAL_KIND(F32)
        WAMR_VAL_TYPE_2_WASM_VAL_KIND(F64)
        WAMR_VAL_TYPE_2_WASM_VAL_KIND(FUNCREF)
#undef WAMR_VAL_TYPE_2_WASM_VAL_KIND

        default:
            return WASM_ANYREF;
    }
}

static wasm_valtype_t *
wasm_valtype_new_internal(uint8 val_type_rt)
{
    return wasm_valtype_new(val_type_rt_2_valkind(val_type_rt));
}

wasm_valtype_t *
wasm_valtype_new(wasm_valkind_t kind)
{
    wasm_valtype_t *val_type;

    if (kind > WASM_F64 && WASM_FUNCREF != kind
#if WASM_ENABLE_REF_TYPES != 0
        && WASM_ANYREF != kind
#endif
    ) {
        return NULL;
    }

    if (!(val_type = malloc_internal(sizeof(wasm_valtype_t)))) {
        return NULL;
    }

    val_type->kind = kind;

    return val_type;
}

void
wasm_valtype_delete(wasm_valtype_t *val_type)
{
    if (val_type) {
        wasm_runtime_free(val_type);
    }
}

wasm_valtype_t *
wasm_valtype_copy(const wasm_valtype_t *src)
{
    return src ? wasm_valtype_new(src->kind) : NULL;
}

wasm_valkind_t
wasm_valtype_kind(const wasm_valtype_t *val_type)
{
    return val_type ? val_type->kind : WASM_ANYREF;
}

static wasm_functype_t *
wasm_functype_new_internal(WASMType *type_rt)
{
    wasm_functype_t *type = NULL;
    wasm_valtype_t *param_type = NULL, *result_type = NULL;
    uint32 i = 0;

    if (!type_rt) {
        return NULL;
    }

    if (!(type = malloc_internal(sizeof(wasm_functype_t)))) {
        return NULL;
    }

    type->extern_kind = WASM_EXTERN_FUNC;

    /* WASMType->types[0 : type_rt->param_count) -> type->params */
    INIT_VEC(type->params, wasm_valtype_vec_new_uninitialized,
             type_rt->param_count);
    for (i = 0; i < type_rt->param_count; ++i) {
        if (!(param_type = wasm_valtype_new_internal(*(type_rt->types + i)))) {
            goto failed;
        }

        if (!bh_vector_append((Vector *)type->params, &param_type)) {
            LOG_DEBUG("bh_vector_append failed");
            goto failed;
        }
    }

    /* WASMType->types[type_rt->param_count : type_rt->result_count) ->
     * type->results */
    INIT_VEC(type->results, wasm_valtype_vec_new_uninitialized,
             type_rt->result_count);
    for (i = 0; i < type_rt->result_count; ++i) {
        if (!(result_type = wasm_valtype_new_internal(
                  *(type_rt->types + type_rt->param_count + i)))) {
            goto failed;
        }

        if (!bh_vector_append((Vector *)type->results, &result_type)) {
            LOG_DEBUG("bh_vector_append failed");
            goto failed;
        }
    }

    return type;

failed:
    wasm_valtype_delete(param_type);
    wasm_valtype_delete(result_type);
    wasm_functype_delete(type);
    return NULL;
}

wasm_functype_t *
wasm_functype_new(own wasm_valtype_vec_t *params,
                  own wasm_valtype_vec_t *results)
{
    wasm_functype_t *type = NULL;

    if (!(type = malloc_internal(sizeof(wasm_functype_t)))) {
        goto failed;
    }

    type->extern_kind = WASM_EXTERN_FUNC;

    /* take ownership */
    if (!(type->params = malloc_internal(sizeof(wasm_valtype_vec_t)))) {
        goto failed;
    }
    if (params) {
        bh_memcpy_s(type->params, sizeof(wasm_valtype_vec_t), params,
                    sizeof(wasm_valtype_vec_t));
    }

    if (!(type->results = malloc_internal(sizeof(wasm_valtype_vec_t)))) {
        goto failed;
    }
    if (results) {
        bh_memcpy_s(type->results, sizeof(wasm_valtype_vec_t), results,
                    sizeof(wasm_valtype_vec_t));
    }

    return type;

failed:
    wasm_functype_delete(type);
    return NULL;
}

wasm_functype_t *
wasm_functype_copy(const wasm_functype_t *src)
{
    wasm_functype_t *functype;
    wasm_valtype_vec_t params = { 0 }, results = { 0 };

    if (!src) {
        return NULL;
    }

    wasm_valtype_vec_copy(&params, src->params);
    if (src->params->size && !params.data) {
        goto failed;
    }

    wasm_valtype_vec_copy(&results, src->results);
    if (src->results->size && !results.data) {
        goto failed;
    }

    if (!(functype = wasm_functype_new(&params, &results))) {
        goto failed;
    }

    return functype;

failed:
    wasm_valtype_vec_delete(&params);
    wasm_valtype_vec_delete(&results);
    return NULL;
}

void
wasm_functype_delete(wasm_functype_t *func_type)
{
    if (!func_type) {
        return;
    }

    DEINIT_VEC(func_type->params, wasm_valtype_vec_delete);
    DEINIT_VEC(func_type->results, wasm_valtype_vec_delete);

    wasm_runtime_free(func_type);
}

const wasm_valtype_vec_t *
wasm_functype_params(const wasm_functype_t *func_type)
{
    if (!func_type) {
        return NULL;
    }

    return func_type->params;
}

const wasm_valtype_vec_t *
wasm_functype_results(const wasm_functype_t *func_type)
{
    if (!func_type) {
        return NULL;
    }

    return func_type->results;
}

static bool
cmp_val_kind_with_val_type(wasm_valkind_t v_k, uint8 v_t)
{
    return (v_k == WASM_I32 && v_t == VALUE_TYPE_I32)
           || (v_k == WASM_I64 && v_t == VALUE_TYPE_I64)
           || (v_k == WASM_F32 && v_t == VALUE_TYPE_F32)
           || (v_k == WASM_F64 && v_t == VALUE_TYPE_F64)
           || (v_k == WASM_ANYREF && v_t == VALUE_TYPE_EXTERNREF)
           || (v_k == WASM_FUNCREF && v_t == VALUE_TYPE_FUNCREF);
}

/*
 *to compare a function type of wasm-c-api with a function type of wasm_runtime
 */
static bool
wasm_functype_same_internal(const wasm_functype_t *type,
                            const WASMType *type_intl)
{
    uint32 i = 0;

    if (!type || !type_intl || type->params->num_elems != type_intl->param_count
        || type->results->num_elems != type_intl->result_count)
        return false;

    for (i = 0; i < type->params->num_elems; i++) {
        wasm_valtype_t *v_t = type->params->data[i];
        if (!cmp_val_kind_with_val_type(wasm_valtype_kind(v_t),
                                        type_intl->types[i]))
            return false;
    }

    for (i = 0; i < type->results->num_elems; i++) {
        wasm_valtype_t *v_t = type->results->data[i];
        if (!cmp_val_kind_with_val_type(
                wasm_valtype_kind(v_t),
                type_intl->types[i + type->params->num_elems]))
            return false;
    }

    return true;
}

wasm_globaltype_t *
wasm_globaltype_new(own wasm_valtype_t *val_type, wasm_mutability_t mut)
{
    wasm_globaltype_t *global_type = NULL;

    if (!val_type) {
        return NULL;
    }

    if (!(global_type = malloc_internal(sizeof(wasm_globaltype_t)))) {
        return NULL;
    }

    global_type->extern_kind = WASM_EXTERN_GLOBAL;
    global_type->val_type = val_type;
    global_type->mutability = mut;

    return global_type;
}

wasm_globaltype_t *
wasm_globaltype_new_internal(uint8 val_type_rt, bool is_mutable)
{
    wasm_globaltype_t *globaltype;
    wasm_valtype_t *val_type;

    if (!(val_type = wasm_valtype_new(val_type_rt_2_valkind(val_type_rt)))) {
        return NULL;
    }

    if (!(globaltype = wasm_globaltype_new(
              val_type, is_mutable ? WASM_VAR : WASM_CONST))) {
        wasm_valtype_delete(val_type);
    }

    return globaltype;
}

void
wasm_globaltype_delete(wasm_globaltype_t *global_type)
{
    if (!global_type) {
        return;
    }

    if (global_type->val_type) {
        wasm_valtype_delete(global_type->val_type);
        global_type->val_type = NULL;
    }

    wasm_runtime_free(global_type);
}

wasm_globaltype_t *
wasm_globaltype_copy(const wasm_globaltype_t *src)
{
    wasm_globaltype_t *global_type;
    wasm_valtype_t *val_type;

    if (!src) {
        return NULL;
    }

    if (!(val_type = wasm_valtype_copy(src->val_type))) {
        return NULL;
    }

    if (!(global_type = wasm_globaltype_new(val_type, src->mutability))) {
        wasm_valtype_delete(val_type);
    }

    return global_type;
}

const wasm_valtype_t *
wasm_globaltype_content(const wasm_globaltype_t *global_type)
{
    if (!global_type) {
        return NULL;
    }

    return global_type->val_type;
}

wasm_mutability_t
wasm_globaltype_mutability(const wasm_globaltype_t *global_type)
{
    if (!global_type) {
        return false;
    }

    return global_type->mutability;
}

static wasm_tabletype_t *
wasm_tabletype_new_internal(uint8 val_type_rt, uint32 init_size,
                            uint32 max_size)
{
    wasm_tabletype_t *table_type;
    wasm_limits_t limits = { init_size, max_size };
    wasm_valtype_t *val_type;

    if (!(val_type = wasm_valtype_new_internal(val_type_rt))) {
        return NULL;
    }

    if (!(table_type = wasm_tabletype_new(val_type, &limits))) {
        wasm_valtype_delete(val_type);
    }

    return table_type;
}

wasm_tabletype_t *
wasm_tabletype_new(own wasm_valtype_t *val_type, const wasm_limits_t *limits)
{
    wasm_tabletype_t *table_type = NULL;

    if (!val_type || !limits) {
        return NULL;
    }

    if (wasm_valtype_kind(val_type) != WASM_FUNCREF
#if WASM_ENABLE_REF_TYPES != 0
        && wasm_valtype_kind(val_type) != WASM_ANYREF
#endif
    ) {
        return NULL;
    }

    if (!(table_type = malloc_internal(sizeof(wasm_tabletype_t)))) {
        return NULL;
    }

    table_type->extern_kind = WASM_EXTERN_TABLE;
    table_type->val_type = val_type;
    table_type->limits.min = limits->min;
    table_type->limits.max = limits->max;

    return table_type;
}

wasm_tabletype_t *
wasm_tabletype_copy(const wasm_tabletype_t *src)
{
    wasm_tabletype_t *table_type;
    wasm_valtype_t *val_type;

    if (!src) {
        return NULL;
    }

    if (!(val_type = wasm_valtype_copy(src->val_type))) {
        return NULL;
    }

    if (!(table_type = wasm_tabletype_new(val_type, &src->limits))) {
        wasm_valtype_delete(val_type);
    }

    return table_type;
}

void
wasm_tabletype_delete(wasm_tabletype_t *table_type)
{
    if (!table_type) {
        return;
    }

    if (table_type->val_type) {
        wasm_valtype_delete(table_type->val_type);
        table_type->val_type = NULL;
    }

    wasm_runtime_free(table_type);
}

const wasm_valtype_t *
wasm_tabletype_element(const wasm_tabletype_t *table_type)
{
    if (!table_type) {
        return NULL;
    }

    return table_type->val_type;
}

const wasm_limits_t *
wasm_tabletype_limits(const wasm_tabletype_t *table_type)
{
    if (!table_type) {
        return NULL;
    }

    return &(table_type->limits);
}

static wasm_memorytype_t *
wasm_memorytype_new_internal(uint32 min_pages, uint32 max_pages)
{
    wasm_limits_t limits = { min_pages, max_pages };
    return wasm_memorytype_new(&limits);
}

wasm_memorytype_t *
wasm_memorytype_new(const wasm_limits_t *limits)
{
    wasm_memorytype_t *memory_type = NULL;

    if (!limits) {
        return NULL;
    }

    if (!(memory_type = malloc_internal(sizeof(wasm_memorytype_t)))) {
        return NULL;
    }

    memory_type->extern_kind = WASM_EXTERN_MEMORY;
    memory_type->limits.min = limits->min;
    memory_type->limits.max = limits->max;

    return memory_type;
}

wasm_memorytype_t *
wasm_memorytype_copy(const wasm_memorytype_t *src)
{
    if (!src) {
        return NULL;
    }

    return wasm_memorytype_new(&src->limits);
}

void
wasm_memorytype_delete(wasm_memorytype_t *memory_type)
{
    if (memory_type) {
        wasm_runtime_free(memory_type);
    }
}

const wasm_limits_t *
wasm_memorytype_limits(const wasm_memorytype_t *memory_type)
{
    if (!memory_type) {
        return NULL;
    }

    return &(memory_type->limits);
}

wasm_externkind_t
wasm_externtype_kind(const wasm_externtype_t *extern_type)
{
    if (!extern_type) {
        return WASM_EXTERN_FUNC;
    }

    return extern_type->extern_kind;
}

#define BASIC_FOUR_TYPE_LIST(V) \
    V(functype)                 \
    V(globaltype)               \
    V(memorytype)               \
    V(tabletype)

#define WASM_EXTERNTYPE_AS_OTHERTYPE(name)                                     \
    wasm_##name##_t *wasm_externtype_as_##name(wasm_externtype_t *extern_type) \
    {                                                                          \
        return (wasm_##name##_t *)extern_type;                                 \
    }

BASIC_FOUR_TYPE_LIST(WASM_EXTERNTYPE_AS_OTHERTYPE)
#undef WASM_EXTERNTYPE_AS_OTHERTYPE

#define WASM_OTHERTYPE_AS_EXTERNTYPE(name)                                 \
    wasm_externtype_t *wasm_##name##_as_externtype(wasm_##name##_t *other) \
    {                                                                      \
        return (wasm_externtype_t *)other;                                 \
    }

BASIC_FOUR_TYPE_LIST(WASM_OTHERTYPE_AS_EXTERNTYPE)
#undef WASM_OTHERTYPE_AS_EXTERNTYPE

#define WASM_EXTERNTYPE_AS_OTHERTYPE_CONST(name)              \
    const wasm_##name##_t *wasm_externtype_as_##name##_const( \
        const wasm_externtype_t *extern_type)                 \
    {                                                         \
        return (const wasm_##name##_t *)extern_type;          \
    }

BASIC_FOUR_TYPE_LIST(WASM_EXTERNTYPE_AS_OTHERTYPE_CONST)
#undef WASM_EXTERNTYPE_AS_OTHERTYPE_CONST

#define WASM_OTHERTYPE_AS_EXTERNTYPE_CONST(name)                \
    const wasm_externtype_t *wasm_##name##_as_externtype_const( \
        const wasm_##name##_t *other)                           \
    {                                                           \
        return (const wasm_externtype_t *)other;                \
    }

BASIC_FOUR_TYPE_LIST(WASM_OTHERTYPE_AS_EXTERNTYPE_CONST)
#undef WASM_OTHERTYPE_AS_EXTERNTYPE_CONST

wasm_externtype_t *
wasm_externtype_copy(const wasm_externtype_t *src)
{
    wasm_externtype_t *extern_type = NULL;

    if (!src) {
        return NULL;
    }

    switch (src->extern_kind) {
#define COPY_EXTERNTYPE(NAME, name)                                      \
    case WASM_EXTERN_##NAME:                                             \
    {                                                                    \
        extern_type = wasm_##name##_as_externtype(                       \
            wasm_##name##_copy(wasm_externtype_as_##name##_const(src))); \
        break;                                                           \
    }
        COPY_EXTERNTYPE(FUNC, functype)
        COPY_EXTERNTYPE(GLOBAL, globaltype)
        COPY_EXTERNTYPE(MEMORY, memorytype)
        COPY_EXTERNTYPE(TABLE, tabletype)
#undef COPY_EXTERNTYPE
        default:
            LOG_WARNING("%s meets unsupported kind %u", __FUNCTION__,
                        src->extern_kind);
            break;
    }
    return extern_type;
}

void
wasm_externtype_delete(wasm_externtype_t *extern_type)
{
    if (!extern_type) {
        return;
    }

    switch (wasm_externtype_kind(extern_type)) {
        case WASM_EXTERN_FUNC:
            wasm_functype_delete(wasm_externtype_as_functype(extern_type));
            break;
        case WASM_EXTERN_GLOBAL:
            wasm_globaltype_delete(wasm_externtype_as_globaltype(extern_type));
            break;
        case WASM_EXTERN_MEMORY:
            wasm_memorytype_delete(wasm_externtype_as_memorytype(extern_type));
            break;
        case WASM_EXTERN_TABLE:
            wasm_tabletype_delete(wasm_externtype_as_tabletype(extern_type));
            break;
        default:
            LOG_WARNING("%s meets unsupported type %u", __FUNCTION__,
                        wasm_externtype_kind(extern_type));
            break;
    }
}

own wasm_importtype_t *
wasm_importtype_new(own wasm_byte_vec_t *module_name,
                    own wasm_byte_vec_t *field_name,
                    own wasm_externtype_t *extern_type)
{
    wasm_importtype_t *import_type = NULL;

    if (!module_name || !field_name || !extern_type) {
        return NULL;
    }

    if (!(import_type = malloc_internal(sizeof(wasm_importtype_t)))) {
        return NULL;
    }

    /* take ownership */
    if (!(import_type->module_name =
              malloc_internal(sizeof(wasm_byte_vec_t)))) {
        goto failed;
    }
    bh_memcpy_s(import_type->module_name, sizeof(wasm_byte_vec_t), module_name,
                sizeof(wasm_byte_vec_t));

    if (!(import_type->name = malloc_internal(sizeof(wasm_byte_vec_t)))) {
        goto failed;
    }
    bh_memcpy_s(import_type->name, sizeof(wasm_byte_vec_t), field_name,
                sizeof(wasm_byte_vec_t));

    import_type->extern_type = extern_type;

    return import_type;
failed:
    wasm_importtype_delete(import_type);
    return NULL;
}

void
wasm_importtype_delete(own wasm_importtype_t *import_type)
{
    if (!import_type) {
        return;
    }

    DEINIT_VEC(import_type->module_name, wasm_byte_vec_delete);
    DEINIT_VEC(import_type->name, wasm_byte_vec_delete);
    wasm_externtype_delete(import_type->extern_type);
    import_type->extern_type = NULL;
    wasm_runtime_free(import_type);
}

own wasm_importtype_t *
wasm_importtype_copy(const wasm_importtype_t *src)
{
    wasm_byte_vec_t module_name = { 0 }, name = { 0 };
    wasm_externtype_t *extern_type = NULL;
    wasm_importtype_t *import_type = NULL;

    if (!src) {
        return NULL;
    }

    wasm_byte_vec_copy(&module_name, src->module_name);
    if (src->module_name->size && !module_name.data) {
        goto failed;
    }

    wasm_byte_vec_copy(&name, src->name);
    if (src->name->size && !name.data) {
        goto failed;
    }

    if (!(extern_type = wasm_externtype_copy(src->extern_type))) {
        goto failed;
    }

    if (!(import_type =
              wasm_importtype_new(&module_name, &name, extern_type))) {
        goto failed;
    }

    return import_type;

failed:
    wasm_byte_vec_delete(&module_name);
    wasm_byte_vec_delete(&name);
    wasm_externtype_delete(extern_type);
    wasm_importtype_delete(import_type);
    return NULL;
}

const wasm_byte_vec_t *
wasm_importtype_module(const wasm_importtype_t *import_type)
{
    if (!import_type) {
        return NULL;
    }

    return import_type->module_name;
}

const wasm_byte_vec_t *
wasm_importtype_name(const wasm_importtype_t *import_type)
{
    if (!import_type) {
        return NULL;
    }

    return import_type->name;
}

const wasm_externtype_t *
wasm_importtype_type(const wasm_importtype_t *import_type)
{
    if (!import_type) {
        return NULL;
    }

    return import_type->extern_type;
}

own wasm_exporttype_t *
wasm_exporttype_new(own wasm_byte_vec_t *name,
                    own wasm_externtype_t *extern_type)
{
    wasm_exporttype_t *export_type = NULL;

    if (!name || !extern_type) {
        return NULL;
    }

    if (!(export_type = malloc_internal(sizeof(wasm_exporttype_t)))) {
        return NULL;
    }

    if (!(export_type->name = malloc_internal(sizeof(wasm_byte_vec_t)))) {
        wasm_exporttype_delete(export_type);
        return NULL;
    }
    bh_memcpy_s(export_type->name, sizeof(wasm_byte_vec_t), name,
                sizeof(wasm_byte_vec_t));

    export_type->extern_type = extern_type;

    return export_type;
}

wasm_exporttype_t *
wasm_exporttype_copy(const wasm_exporttype_t *src)
{
    wasm_exporttype_t *export_type;
    wasm_byte_vec_t name = { 0 };
    wasm_externtype_t *extern_type = NULL;

    if (!src) {
        return NULL;
    }

    wasm_byte_vec_copy(&name, src->name);
    if (src->name->size && !name.data) {
        goto failed;
    }

    if (!(extern_type = wasm_externtype_copy(src->extern_type))) {
        goto failed;
    }

    if (!(export_type = wasm_exporttype_new(&name, extern_type))) {
        goto failed;
    }

    return export_type;
failed:
    wasm_byte_vec_delete(&name);
    wasm_externtype_delete(extern_type);
    return NULL;
}

void
wasm_exporttype_delete(wasm_exporttype_t *export_type)
{
    if (!export_type) {
        return;
    }

    DEINIT_VEC(export_type->name, wasm_byte_vec_delete);

    wasm_externtype_delete(export_type->extern_type);

    wasm_runtime_free(export_type);
}

const wasm_byte_vec_t *
wasm_exporttype_name(const wasm_exporttype_t *export_type)
{
    if (!export_type) {
        return NULL;
    }
    return export_type->name;
}

const wasm_externtype_t *
wasm_exporttype_type(const wasm_exporttype_t *export_type)
{
    if (!export_type) {
        return NULL;
    }
    return export_type->extern_type;
}

/* Runtime Objects */
void
wasm_val_delete(wasm_val_t *v)
{
    if (v)
        wasm_runtime_free(v);
}

void
wasm_val_copy(wasm_val_t *out, const wasm_val_t *src)
{
    if (!out || !src) {
        return;
    }

    bh_memcpy_s(out, sizeof(wasm_val_t), src, sizeof(wasm_val_t));
}

bool
rt_val_to_wasm_val(const uint8 *data, uint8 val_type_rt, wasm_val_t *out)
{
    bool ret = true;
    switch (val_type_rt) {
        case VALUE_TYPE_I32:
            out->kind = WASM_I32;
            out->of.i32 = *((int32 *)data);
            break;
        case VALUE_TYPE_F32:
            out->kind = WASM_F32;
            out->of.f32 = *((float32 *)data);
            break;
        case VALUE_TYPE_I64:
            out->kind = WASM_I64;
            out->of.i64 = *((int64 *)data);
            break;
        case VALUE_TYPE_F64:
            out->kind = WASM_F64;
            out->of.f64 = *((float64 *)data);
            break;
#if WASM_ENABLE_REF_TYPES != 0
        case VALUE_TYPE_EXTERNREF:
            out->kind = WASM_ANYREF;
            if (NULL_REF == *(uint32 *)data) {
                out->of.ref = NULL;
            }
            else {
                ret = wasm_externref_ref2obj(*(uint32 *)data,
                                             (void **)&out->of.ref);
            }
            break;
#endif
        default:
            LOG_WARNING("unexpected value type %d", val_type_rt);
            ret = false;
    }
    return ret;
}

bool
wasm_val_to_rt_val(WASMModuleInstanceCommon *inst_comm_rt, uint8 val_type_rt,
                   const wasm_val_t *v, uint8 *data)
{
    bool ret = true;
    switch (val_type_rt) {
        case VALUE_TYPE_I32:
            bh_assert(WASM_I32 == v->kind);
            *((int32 *)data) = v->of.i32;
            break;
        case VALUE_TYPE_F32:
            bh_assert(WASM_F32 == v->kind);
            *((float32 *)data) = v->of.f32;
            break;
        case VALUE_TYPE_I64:
            bh_assert(WASM_I64 == v->kind);
            *((int64 *)data) = v->of.i64;
            break;
        case VALUE_TYPE_F64:
            bh_assert(WASM_F64 == v->kind);
            *((float64 *)data) = v->of.f64;
            break;
#if WASM_ENABLE_REF_TYPES != 0
        case VALUE_TYPE_EXTERNREF:
            bh_assert(WASM_ANYREF == v->kind);
            ret =
                wasm_externref_obj2ref(inst_comm_rt, v->of.ref, (uint32 *)data);
            break;
#endif
        default:
            LOG_WARNING("unexpected value type %d", val_type_rt);
            ret = false;
            break;
    }

    return ret;
}

wasm_ref_t *
wasm_ref_new_internal(wasm_store_t *store, enum wasm_reference_kind kind,
                      uint32 ref_idx_rt, WASMModuleInstanceCommon *inst_comm_rt)
{
    wasm_ref_t *ref;

    if (!store) {
        return NULL;
    }

    if (!(ref = malloc_internal(sizeof(wasm_ref_t)))) {
        return NULL;
    }

    ref->store = store;
    ref->kind = kind;
    ref->ref_idx_rt = ref_idx_rt;
    ref->inst_comm_rt = inst_comm_rt;

    /* workaround */
    if (WASM_REF_foreign == kind) {
        wasm_foreign_t *foreign;

        if (!(bh_vector_get(ref->store->foreigns, ref->ref_idx_rt, &foreign))
            || !foreign) {
            wasm_runtime_free(ref);
            return NULL;
        }

        foreign->ref_cnt++;
    }
    /* others doesn't include ref counters */

    return ref;
}

own wasm_ref_t *
wasm_ref_copy(const wasm_ref_t *src)
{
    if (!src)
        return NULL;

    /* host_info are different in wasm_ref_t(s) */
    return wasm_ref_new_internal(src->store, src->kind, src->ref_idx_rt,
                                 src->inst_comm_rt);
}

#define DELETE_HOST_INFO(obj)                              \
    if (obj->host_info.info) {                             \
        if (obj->host_info.finalizer) {                    \
            obj->host_info.finalizer(obj->host_info.info); \
        }                                                  \
    }

void
wasm_ref_delete(own wasm_ref_t *ref)
{
    if (!ref || !ref->store)
        return;

    DELETE_HOST_INFO(ref);

    if (WASM_REF_foreign == ref->kind) {
        wasm_foreign_t *foreign = NULL;

        if (bh_vector_get(ref->store->foreigns, ref->ref_idx_rt, &foreign)
            && foreign) {
            wasm_foreign_delete(foreign);
        }
    }

    wasm_runtime_free(ref);
}

#define WASM_DEFINE_REF_BASE(name)                                          \
    bool wasm_##name##_same(const wasm_##name##_t *o1,                      \
                            const wasm_##name##_t *o2)                      \
    {                                                                       \
        return (!o1 && !o2)   ? true                                        \
               : (!o1 || !o2) ? false                                       \
               : (o1->kind != o2->kind)                                     \
                   ? false                                                  \
                   : o1->name##_idx_rt == o2->name##_idx_rt;                \
    }                                                                       \
                                                                            \
    void *wasm_##name##_get_host_info(const wasm_##name##_t *obj)           \
    {                                                                       \
        return obj ? obj->host_info.info : NULL;                            \
    }                                                                       \
                                                                            \
    void wasm_##name##_set_host_info(wasm_##name##_t *obj, void *host_info) \
    {                                                                       \
        if (obj) {                                                          \
            obj->host_info.info = host_info;                                \
            obj->host_info.finalizer = NULL;                                \
        }                                                                   \
    }                                                                       \
                                                                            \
    void wasm_##name##_set_host_info_with_finalizer(                        \
        wasm_##name##_t *obj, void *host_info, void (*finalizer)(void *))   \
    {                                                                       \
        if (obj) {                                                          \
            obj->host_info.info = host_info;                                \
            obj->host_info.finalizer = finalizer;                           \
        }                                                                   \
    }

#define WASM_DEFINE_REF(name)                                                  \
    WASM_DEFINE_REF_BASE(name)                                                 \
                                                                               \
    wasm_ref_t *wasm_##name##_as_ref(wasm_##name##_t *name)                    \
    {                                                                          \
        if (!name) {                                                           \
            return NULL;                                                       \
        }                                                                      \
                                                                               \
        return wasm_ref_new_internal(name->store, WASM_REF_##name,             \
                                     name->name##_idx_rt, name->inst_comm_rt); \
    }                                                                          \
                                                                               \
    const wasm_ref_t *wasm_##name##_as_ref_const(const wasm_##name##_t *name)  \
    {                                                                          \
        if (!name) {                                                           \
            return NULL;                                                       \
        }                                                                      \
                                                                               \
        return wasm_ref_new_internal(name->store, WASM_REF_##name,             \
                                     name->name##_idx_rt, name->inst_comm_rt); \
    }                                                                          \
                                                                               \
    wasm_##name##_t *wasm_ref_as_##name(wasm_ref_t *ref)                       \
    {                                                                          \
        if (!ref || WASM_REF_##name != ref->kind) {                            \
            return NULL;                                                       \
        }                                                                      \
                                                                               \
        return wasm_##name##_new_internal(ref->store, ref->ref_idx_rt,         \
                                          ref->inst_comm_rt);                  \
    }                                                                          \
                                                                               \
    const wasm_##name##_t *wasm_ref_as_##name##_const(const wasm_ref_t *ref)   \
    {                                                                          \
        if (!ref || WASM_REF_##name != ref->kind) {                            \
            return NULL;                                                       \
        }                                                                      \
                                                                               \
        return wasm_##name##_new_internal(ref->store, ref->ref_idx_rt,         \
                                          ref->inst_comm_rt);                  \
    }

WASM_DEFINE_REF_BASE(ref)
WASM_DEFINE_REF(foreign)
WASM_DEFINE_REF(func)
WASM_DEFINE_REF(global)
WASM_DEFINE_REF(memory)
WASM_DEFINE_REF(table)

static wasm_frame_t *
wasm_frame_new(wasm_instance_t *instance, size_t module_offset,
               uint32 func_index, size_t func_offset)
{
    wasm_frame_t *frame;

    if (!(frame = malloc_internal(sizeof(wasm_frame_t)))) {
        return NULL;
    }

    frame->instance = instance;
    frame->module_offset = (uint32)module_offset;
    frame->func_index = func_index;
    frame->func_offset = (uint32)func_offset;
    return frame;
}

own wasm_frame_t *
wasm_frame_copy(const wasm_frame_t *src)
{
    if (!src) {
        return NULL;
    }

    return wasm_frame_new(src->instance, src->module_offset, src->func_index,
                          src->func_offset);
}

void
wasm_frame_delete(own wasm_frame_t *frame)
{
    if (frame) {
        wasm_runtime_free(frame);
    }
}

struct wasm_instance_t *
wasm_frame_instance(const wasm_frame_t *frame)
{
    return frame ? frame->instance : NULL;
}

size_t
wasm_frame_module_offset(const wasm_frame_t *frame)
{
    return frame ? frame->module_offset : 0;
}

uint32_t
wasm_frame_func_index(const wasm_frame_t *frame)
{
    return frame ? frame->func_index : 0;
}

size_t
wasm_frame_func_offset(const wasm_frame_t *frame)
{
    return frame ? frame->func_offset : 0;
}

static wasm_trap_t *
wasm_trap_new_internal(WASMModuleInstanceCommon *inst_comm_rt,
                       const char *default_error_info)
{
    wasm_trap_t *trap;
    const char *error_info = NULL;
    wasm_instance_vec_t *instances;
    wasm_instance_t *frame_instance = NULL;
    uint32 i;

    if (!singleton_engine || !singleton_engine->stores
        || !singleton_engine->stores->num_elems) {
        return NULL;
    }

#if WASM_ENABLE_INTERP != 0
    if (inst_comm_rt->module_type == Wasm_Module_Bytecode) {
        error_info = wasm_get_exception((WASMModuleInstance *)inst_comm_rt);
    }
#endif

#if WASM_ENABLE_AOT != 0
    if (inst_comm_rt->module_type == Wasm_Module_AoT) {
        error_info = aot_get_exception((AOTModuleInstance *)inst_comm_rt);
    }
#endif

    /*
     * a wrong combination of module filetype and compilation flags
     * also leads to below branch
     */
    if (!error_info && !(error_info = default_error_info)) {
        return NULL;
    }

    if (!(trap = malloc_internal(sizeof(wasm_trap_t)))) {
        return NULL;
    }

    if (!(trap->message = malloc_internal(sizeof(wasm_byte_vec_t)))) {
        goto failed;
    }

    wasm_name_new_from_string_nt(trap->message, error_info);
    if (strlen(error_info) && !trap->message->data) {
        goto failed;
    }

#if WASM_ENABLE_DUMP_CALL_STACK != 0
#if WASM_ENABLE_INTERP != 0
    if (inst_comm_rt->module_type == Wasm_Module_Bytecode) {
        trap->frames = ((WASMModuleInstance *)inst_comm_rt)->frames;
    }
#endif

#if WASM_ENABLE_AOT != 0
    if (inst_comm_rt->module_type == Wasm_Module_AoT) {
        trap->frames = ((AOTModuleInstance *)inst_comm_rt)->frames.ptr;
    }
#endif
#endif /* WASM_ENABLE_DUMP_CALL_STACK != 0 */

    /* allow a NULL frames list */
    if (!trap->frames) {
        return trap;
    }

    if (!(instances = singleton_engine->stores->data[0]->instances)) {
        goto failed;
    }

    for (i = 0; i < instances->num_elems; i++) {
        if (instances->data[i]->inst_comm_rt == inst_comm_rt) {
            frame_instance = instances->data[i];
            break;
        }
    }

    for (i = 0; i < trap->frames->num_elems; i++) {
        (((wasm_frame_t *)trap->frames->data) + i)->instance = frame_instance;
    }

    return trap;
failed:
    wasm_trap_delete(trap);
    return NULL;
}

wasm_trap_t *
wasm_trap_new(wasm_store_t *store, const wasm_message_t *message)
{
    wasm_trap_t *trap;

    if (!store) {
        return NULL;
    }

    if (!(trap = malloc_internal(sizeof(wasm_trap_t)))) {
        return NULL;
    }

    if (message) {
        INIT_VEC(trap->message, wasm_byte_vec_new, message->size,
                 message->data);
    }

    return trap;
failed:
    wasm_trap_delete(trap);
    return NULL;
}

void
wasm_trap_delete(wasm_trap_t *trap)
{
    if (!trap) {
        return;
    }

    DEINIT_VEC(trap->message, wasm_byte_vec_delete);
    /* reuse frames of WASMModuleInstance, do not free it here */

    wasm_runtime_free(trap);
}

void
wasm_trap_message(const wasm_trap_t *trap, own wasm_message_t *out)
{
    if (!trap || !out) {
        return;
    }

    wasm_byte_vec_copy(out, trap->message);
}

own wasm_frame_t *
wasm_trap_origin(const wasm_trap_t *trap)
{
    wasm_frame_t *latest_frame;

    if (!trap || !trap->frames || !trap->frames->num_elems) {
        return NULL;
    }

    /* first frame is the latest frame */
    latest_frame = (wasm_frame_t *)trap->frames->data;
    return wasm_frame_copy(latest_frame);
}

void
wasm_trap_trace(const wasm_trap_t *trap, own wasm_frame_vec_t *out)
{
    uint32 i;

    if (!trap || !out) {
        return;
    }

    if (!trap->frames || !trap->frames->num_elems) {
        wasm_frame_vec_new_empty(out);
        return;
    }

    wasm_frame_vec_new_uninitialized(out, trap->frames->num_elems);
    if (out->size == 0 || !out->data) {
        return;
    }

    for (i = 0; i < trap->frames->num_elems; i++) {
        wasm_frame_t *frame;

        frame = ((wasm_frame_t *)trap->frames->data) + i;

        if (!(out->data[i] =
                  wasm_frame_new(frame->instance, frame->module_offset,
                                 frame->func_index, frame->func_offset))) {
            goto failed;
        }
        out->num_elems++;
    }

    return;
failed:
    for (i = 0; i < out->num_elems; i++) {
        if (out->data[i]) {
            wasm_runtime_free(out->data[i]);
        }
    }

    wasm_runtime_free(out->data);
}

wasm_foreign_t *
wasm_foreign_new_internal(wasm_store_t *store, uint32 foreign_idx_rt,
                          WASMModuleInstanceCommon *inst_comm_rt)
{
    wasm_foreign_t *foreign = NULL;

    if (!store || !store->foreigns)
        return NULL;

    if (!(bh_vector_get(store->foreigns, foreign_idx_rt, &foreign))
        || !foreign) {
        return NULL;
    }

    foreign->ref_cnt++;
    return foreign;
}

own wasm_foreign_t *
wasm_foreign_new(wasm_store_t *store)
{
    wasm_foreign_t *foreign;

    if (!store)
        return NULL;

    if (!(foreign = malloc_internal(sizeof(wasm_foreign_t))))
        return NULL;

    foreign->store = store;
    foreign->kind = WASM_REF_foreign;
    foreign->foreign_idx_rt = (uint32)bh_vector_size(store->foreigns);
    if (!(bh_vector_append(store->foreigns, &foreign))) {
        wasm_runtime_free(foreign);
        return NULL;
    }

    return foreign;
}

void
wasm_foreign_delete(wasm_foreign_t *foreign)
{
    if (!foreign)
        return;

    if (foreign->ref_cnt < 1) {
        return;
    }

    foreign->ref_cnt--;
    if (!foreign->ref_cnt) {
        wasm_runtime_free(foreign);
    }
}

struct wasm_module_ex_t {
    struct WASMModuleCommon *module_comm_rt;
    wasm_byte_vec_t *binary;
};

static inline wasm_module_t *
module_ext_to_module(wasm_module_ex_t *module_ex)
{
    return (wasm_module_t *)module_ex;
}

static inline wasm_module_ex_t *
module_to_module_ext(wasm_module_t *module)
{
    return (wasm_module_ex_t *)module;
}

#if WASM_ENABLE_INTERP != 0
#define MODULE_INTERP(module_comm) ((WASMModule *)(*module_comm))
#endif

#if WASM_ENABLE_AOT != 0
#define MODULE_AOT(module_comm) ((AOTModule *)(*module_comm))
#endif

wasm_module_t *
wasm_module_new(wasm_store_t *store, const wasm_byte_vec_t *binary)
{
    char error_buf[128] = { 0 };
    wasm_module_ex_t *module_ex = NULL;
    PackageType pkg_type;

    bh_assert(singleton_engine);

    if (!store || !binary || binary->size > UINT32_MAX) {
        LOG_ERROR("%s failed", __FUNCTION__);
        return NULL;
    }

    pkg_type = get_package_type((uint8 *)binary->data, (uint32)binary->size);

    /* whether the combination of compilation flags are compatable with the
     * package type */
    {
        bool result = false;
#if WASM_ENABLE_INTERP != 0
        result = (pkg_type == Wasm_Module_Bytecode);
#endif

#if WASM_ENABLE_AOT != 0
        result = result || (pkg_type == Wasm_Module_AoT);
#endif
        if (!result) {
            LOG_VERBOSE("current building isn't compatiable with the module,"
                        "may need recompile");
        }
    }

    module_ex = malloc_internal(sizeof(wasm_module_ex_t));
    if (!module_ex) {
        goto failed;
    }

    INIT_VEC(module_ex->binary, wasm_byte_vec_new, binary->size, binary->data);

    module_ex->module_comm_rt = wasm_runtime_load(
        (uint8 *)module_ex->binary->data, (uint32)module_ex->binary->size,
        error_buf, (uint32)sizeof(error_buf));
    if (!(module_ex->module_comm_rt)) {
        LOG_ERROR(error_buf);
        goto failed;
    }

    /* add it to a watching list in store */
    if (!bh_vector_append((Vector *)store->modules, &module_ex)) {
        goto failed;
    }

    return module_ext_to_module(module_ex);

failed:
    LOG_ERROR("%s failed", __FUNCTION__);
    wasm_module_delete_internal(module_ext_to_module(module_ex));
    return NULL;
}

bool
wasm_module_validate(wasm_store_t *store, const wasm_byte_vec_t *binary)
{
    struct WASMModuleCommon *module_rt;
    char error_buf[128] = { 0 };

    bh_assert(singleton_engine);

    if (!store || !binary || binary->size > UINT32_MAX) {
        LOG_ERROR("%s failed", __FUNCTION__);
        return false;
    }

    if ((module_rt = wasm_runtime_load((uint8 *)binary->data,
                                       (uint32)binary->size, error_buf, 128))) {
        wasm_runtime_unload(module_rt);
        return true;
    }
    else {
        LOG_VERBOSE(error_buf);
        return false;
    }
}

static void
wasm_module_delete_internal(wasm_module_t *module)
{
    wasm_module_ex_t *module_ex;

    if (!module) {
        return;
    }

    module_ex = module_to_module_ext(module);
    DEINIT_VEC(module_ex->binary, wasm_byte_vec_delete);

    if (module_ex->module_comm_rt) {
        wasm_runtime_unload(module_ex->module_comm_rt);
        module_ex->module_comm_rt = NULL;
    }

    wasm_runtime_free(module_ex);
}

void
wasm_module_delete(wasm_module_t *module)
{
    /* the module will be released when releasing the store */
}

void
wasm_module_imports(const wasm_module_t *module, own wasm_importtype_vec_t *out)
{
    uint32 i, import_func_count = 0, import_memory_count = 0,
              import_global_count = 0, import_table_count = 0, import_count = 0;
    wasm_byte_vec_t module_name = { 0 }, name = { 0 };
    wasm_externtype_t *extern_type = NULL;
    wasm_importtype_t *import_type = NULL;

    if (!module || !out) {
        return;
    }

#if WASM_ENABLE_INTERP != 0
    if ((*module)->module_type == Wasm_Module_Bytecode) {
        import_func_count = MODULE_INTERP(module)->import_function_count;
        import_global_count = MODULE_INTERP(module)->import_global_count;
        import_memory_count = MODULE_INTERP(module)->import_memory_count;
        import_table_count = MODULE_INTERP(module)->import_table_count;
    }
#endif

#if WASM_ENABLE_AOT != 0
    if ((*module)->module_type == Wasm_Module_AoT) {
        import_func_count = MODULE_AOT(module)->import_func_count;
        import_global_count = MODULE_AOT(module)->import_global_count;
        import_memory_count = MODULE_AOT(module)->import_memory_count;
        import_table_count = MODULE_AOT(module)->import_table_count;
    }
#endif

    import_count = import_func_count + import_global_count + import_table_count
                   + import_memory_count;

    wasm_importtype_vec_new_uninitialized(out, import_count);
    /*
     * a wrong combination of module filetype and compilation flags
     * also leads to below branch
     */
    if (!out->data) {
        return;
    }

    for (i = 0; i != import_count; ++i) {
        char *module_name_rt = NULL, *field_name_rt = NULL;

        memset(&module_name, 0, sizeof(wasm_val_vec_t));
        memset(&name, 0, sizeof(wasm_val_vec_t));
        extern_type = NULL;

        if (i < import_func_count) {
            wasm_functype_t *type = NULL;
            WASMType *type_rt = NULL;

#if WASM_ENABLE_INTERP != 0
            if ((*module)->module_type == Wasm_Module_Bytecode) {
                WASMImport *import =
                    MODULE_INTERP(module)->import_functions + i;
                module_name_rt = import->u.names.module_name;
                field_name_rt = import->u.names.field_name;
                type_rt = import->u.function.func_type;
            }
#endif

#if WASM_ENABLE_AOT != 0
            if ((*module)->module_type == Wasm_Module_AoT) {
                AOTImportFunc *import = MODULE_AOT(module)->import_funcs + i;
                module_name_rt = import->module_name;
                field_name_rt = import->func_name;
                type_rt = import->func_type;
            }
#endif

            if (!module_name_rt || !field_name_rt || !type_rt) {
                continue;
            }

            if (!(type = wasm_functype_new_internal(type_rt))) {
                goto failed;
            }

            extern_type = wasm_functype_as_externtype(type);
        }
        else if (i < import_func_count + import_global_count) {
            wasm_globaltype_t *type = NULL;
            uint8 val_type_rt = 0;
            bool mutability_rt = 0;

#if WASM_ENABLE_INTERP != 0
            if ((*module)->module_type == Wasm_Module_Bytecode) {
                WASMImport *import = MODULE_INTERP(module)->import_globals
                                     + (i - import_func_count);
                module_name_rt = import->u.names.module_name;
                field_name_rt = import->u.names.field_name;
                val_type_rt = import->u.global.type;
                mutability_rt = import->u.global.is_mutable;
            }
#endif

#if WASM_ENABLE_AOT != 0
            if ((*module)->module_type == Wasm_Module_AoT) {
                AOTImportGlobal *import = MODULE_AOT(module)->import_globals
                                          + (i - import_func_count);
                module_name_rt = import->module_name;
                field_name_rt = import->global_name;
                val_type_rt = import->type;
                mutability_rt = import->is_mutable;
            }
#endif

            if (!module_name_rt || !field_name_rt) {
                continue;
            }

            if (!(type = wasm_globaltype_new_internal(val_type_rt,
                                                      mutability_rt))) {
                goto failed;
            }

            extern_type = wasm_globaltype_as_externtype(type);
        }
        else if (i < import_func_count + import_global_count
                         + import_memory_count) {
            wasm_memorytype_t *type = NULL;
            uint32 min_page = 0, max_page = 0;

#if WASM_ENABLE_INTERP != 0
            if ((*module)->module_type == Wasm_Module_Bytecode) {
                WASMImport *import =
                    MODULE_INTERP(module)->import_memories
                    + (i - import_func_count - import_global_count);
                module_name_rt = import->u.names.module_name;
                field_name_rt = import->u.names.field_name;
                min_page = import->u.memory.init_page_count;
                max_page = import->u.memory.max_page_count;
            }
#endif

#if WASM_ENABLE_AOT != 0
            if ((*module)->module_type == Wasm_Module_AoT) {
                AOTImportMemory *import =
                    MODULE_AOT(module)->import_memories
                    + (i - import_func_count - import_global_count);
                module_name_rt = import->module_name;
                field_name_rt = import->memory_name;
                min_page = import->mem_init_page_count;
                max_page = import->mem_max_page_count;
            }
#endif

            if (!module_name_rt || !field_name_rt) {
                continue;
            }

            if (!(type = wasm_memorytype_new_internal(min_page, max_page))) {
                goto failed;
            }

            extern_type = wasm_memorytype_as_externtype(type);
        }
        else {
            wasm_tabletype_t *type = NULL;
            uint8 elem_type_rt = 0;
            uint32 min_size = 0, max_size = 0;

#if WASM_ENABLE_INTERP != 0
            if ((*module)->module_type == Wasm_Module_Bytecode) {
                WASMImport *import =
                    MODULE_INTERP(module)->import_tables
                    + (i - import_func_count - import_global_count
                       - import_memory_count);
                module_name_rt = import->u.names.module_name;
                field_name_rt = import->u.names.field_name;
                elem_type_rt = import->u.table.elem_type;
                min_size = import->u.table.init_size;
                max_size = import->u.table.max_size;
            }
#endif

#if WASM_ENABLE_AOT != 0
            if ((*module)->module_type == Wasm_Module_AoT) {
                AOTImportTable *import =
                    MODULE_AOT(module)->import_tables
                    + (i - import_func_count - import_global_count
                       - import_memory_count);
                module_name_rt = import->module_name;
                field_name_rt = import->table_name;
                elem_type_rt = import->elem_type;
                min_size = import->table_init_size;
                max_size = import->table_max_size;
            }
#endif

            if (!module_name_rt || !field_name_rt) {
                continue;
            }

            if (!(type = wasm_tabletype_new_internal(elem_type_rt, min_size,
                                                     max_size))) {
                goto failed;
            }

            extern_type = wasm_tabletype_as_externtype(type);
        }

        bh_assert(extern_type);

        wasm_name_new_from_string(&module_name, module_name_rt);
        if (strlen(module_name_rt) && !module_name.data) {
            goto failed;
        }

        wasm_name_new_from_string(&name, field_name_rt);
        if (strlen(field_name_rt) && !name.data) {
            goto failed;
        }

        if (!(import_type =
                  wasm_importtype_new(&module_name, &name, extern_type))) {
            goto failed;
        }

        if (!bh_vector_append((Vector *)out, &import_type)) {
            goto failed_importtype_new;
        }

        continue;

    failed:
        wasm_byte_vec_delete(&module_name);
        wasm_byte_vec_delete(&name);
        wasm_externtype_delete(extern_type);
    failed_importtype_new:
        wasm_importtype_delete(import_type);
    }
}

void
wasm_module_exports(const wasm_module_t *module, wasm_exporttype_vec_t *out)
{
    uint32 i, export_count = 0;
    wasm_byte_vec_t name = { 0 };
    wasm_externtype_t *extern_type = NULL;
    wasm_exporttype_t *export_type = NULL;

    if (!module || !out) {
        return;
    }

#if WASM_ENABLE_INTERP != 0
    if ((*module)->module_type == Wasm_Module_Bytecode) {
        export_count = MODULE_INTERP(module)->export_count;
    }
#endif

#if WASM_ENABLE_AOT != 0
    if ((*module)->module_type == Wasm_Module_AoT) {
        export_count = MODULE_AOT(module)->export_count;
    }
#endif

    wasm_exporttype_vec_new_uninitialized(out, export_count);
    /*
     * a wrong combination of module filetype and compilation flags
     * also leads to below branch
     */
    if (!out->data) {
        return;
    }

    for (i = 0; i != export_count; i++) {
        WASMExport *export = NULL;
#if WASM_ENABLE_INTERP != 0
        if ((*module)->module_type == Wasm_Module_Bytecode) {
            export = MODULE_INTERP(module)->exports + i;
        }
#endif

#if WASM_ENABLE_AOT != 0
        if ((*module)->module_type == Wasm_Module_AoT) {
            export = MODULE_AOT(module)->exports + i;
        }
#endif

        if (!export) {
            continue;
        }

        /* byte* -> wasm_byte_vec_t */
        wasm_name_new_from_string(&name, export->name);
        if (strlen(export->name) && !name.data) {
            goto failed;
        }

        /* WASMExport -> (WASMType, (uint8, bool)) -> (wasm_functype_t,
         * wasm_globaltype_t) -> wasm_externtype_t*/
        switch (export->kind) {
            case EXPORT_KIND_FUNC:
            {
                wasm_functype_t *type = NULL;
                WASMType *type_rt;

                if (!wasm_runtime_get_export_func_type(*module, export,
                                                       &type_rt)) {
                    goto failed;
                }

                if (!(type = wasm_functype_new_internal(type_rt))) {
                    goto failed;
                }

                extern_type = wasm_functype_as_externtype(type);
                break;
            }
            case EXPORT_KIND_GLOBAL:
            {
                wasm_globaltype_t *type = NULL;
                uint8 val_type_rt = 0;
                bool mutability_rt = 0;

                if (!wasm_runtime_get_export_global_type(
                        *module, export, &val_type_rt, &mutability_rt)) {
                    goto failed;
                }

                if (!(type = wasm_globaltype_new_internal(val_type_rt,
                                                          mutability_rt))) {
                    goto failed;
                }

                extern_type = wasm_globaltype_as_externtype(type);
                break;
            }
            case EXPORT_KIND_MEMORY:
            {
                wasm_memorytype_t *type = NULL;
                uint32 min_page = 0, max_page = 0;

                if (!wasm_runtime_get_export_memory_type(
                        *module, export, &min_page, &max_page)) {
                    goto failed;
                }

                if (!(type =
                          wasm_memorytype_new_internal(min_page, max_page))) {
                    goto failed;
                }

                extern_type = wasm_memorytype_as_externtype(type);
                break;
            }
            case EXPORT_KIND_TABLE:
            {
                wasm_tabletype_t *type = NULL;
                uint8 elem_type_rt = 0;
                uint32 min_size = 0, max_size = 0;

                if (!wasm_runtime_get_export_table_type(
                        *module, export, &elem_type_rt, &min_size, &max_size)) {
                    goto failed;
                }

                if (!(type = wasm_tabletype_new_internal(elem_type_rt, min_size,
                                                         max_size))) {
                    goto failed;
                }

                extern_type = wasm_tabletype_as_externtype(type);
                break;
            }
            default:
            {
                LOG_WARNING("%s meets unsupported type %u", __FUNCTION__,
                            export->kind);
                break;
            }
        }

        if (!(export_type = wasm_exporttype_new(&name, extern_type))) {
            goto failed;
        }

        if (!(bh_vector_append((Vector *)out, &export_type))) {
            goto failed_exporttype_new;
        }
    }

    return;

failed:
    wasm_byte_vec_delete(&name);
    wasm_externtype_delete(extern_type);
failed_exporttype_new:
    wasm_exporttype_delete(export_type);
    wasm_exporttype_vec_delete(out);
}

static wasm_func_t *
wasm_func_new_basic(wasm_store_t *store, const wasm_functype_t *type,
                    wasm_func_callback_t func_callback)
{
    wasm_func_t *func = NULL;

    if (!type) {
        goto failed;
    }

    if (!(func = malloc_internal(sizeof(wasm_func_t)))) {
        goto failed;
    }

    func->store = store;
    func->kind = WASM_EXTERN_FUNC;
    func->func_idx_rt = (uint16)-1;
    func->with_env = false;
    func->u.cb = func_callback;

    if (!(func->type = wasm_functype_copy(type))) {
        goto failed;
    }

    RETURN_OBJ(func, wasm_func_delete)
}

static wasm_func_t *
wasm_func_new_with_env_basic(wasm_store_t *store, const wasm_functype_t *type,
                             wasm_func_callback_with_env_t callback, void *env,
                             void (*finalizer)(void *))
{
    wasm_func_t *func = NULL;

    if (!type) {
        goto failed;
    }

    if (!(func = malloc_internal(sizeof(wasm_func_t)))) {
        goto failed;
    }

    func->store = store;
    func->kind = WASM_EXTERN_FUNC;
    func->func_idx_rt = (uint16)-1;
    func->with_env = true;
    func->u.cb_env.cb = callback;
    func->u.cb_env.env = env;
    func->u.cb_env.finalizer = finalizer;

    if (!(func->type = wasm_functype_copy(type))) {
        goto failed;
    }

    RETURN_OBJ(func, wasm_func_delete)
}

wasm_func_t *
wasm_func_new(wasm_store_t *store, const wasm_functype_t *type,
              wasm_func_callback_t callback)
{
    bh_assert(singleton_engine);
    if (!callback) {
        return NULL;
    }
    return wasm_func_new_basic(store, type, callback);
}

wasm_func_t *
wasm_func_new_with_env(wasm_store_t *store, const wasm_functype_t *type,
                       wasm_func_callback_with_env_t callback, void *env,
                       void (*finalizer)(void *))
{
    bh_assert(singleton_engine);
    if (!callback) {
        return NULL;
    }
    return wasm_func_new_with_env_basic(store, type, callback, env, finalizer);
}

wasm_func_t *
wasm_func_new_internal(wasm_store_t *store, uint16 func_idx_rt,
                       WASMModuleInstanceCommon *inst_comm_rt)
{
    wasm_func_t *func = NULL;
    WASMType *type_rt = NULL;

    bh_assert(singleton_engine);

    if (!inst_comm_rt) {
        return NULL;
    }

    func = malloc_internal(sizeof(wasm_func_t));
    if (!func) {
        goto failed;
    }

    func->kind = WASM_EXTERN_FUNC;

#if WASM_ENABLE_INTERP != 0
    if (inst_comm_rt->module_type == Wasm_Module_Bytecode) {
        bh_assert(func_idx_rt
                  < ((WASMModuleInstance *)inst_comm_rt)->function_count);
        WASMFunctionInstance *func_interp =
            ((WASMModuleInstance *)inst_comm_rt)->functions + func_idx_rt;
        type_rt = func_interp->is_import_func
                      ? func_interp->u.func_import->func_type
                      : func_interp->u.func->func_type;
    }
#endif

#if WASM_ENABLE_AOT != 0
    if (inst_comm_rt->module_type == Wasm_Module_AoT) {
        /* use same index to trace the function type in AOTFuncType **func_types
         */
        AOTModule *module_aot =
            ((AOTModuleInstance *)inst_comm_rt)->aot_module.ptr;
        if (func_idx_rt < module_aot->import_func_count) {
            type_rt = (module_aot->import_funcs + func_idx_rt)->func_type;
        }
        else {
            type_rt =
                module_aot->func_types[module_aot->func_type_indexes
                                           [func_idx_rt
                                            - module_aot->import_func_count]];
        }
    }
#endif

    /*
     * a wrong combination of module filetype and compilation flags
     * also leads to below branch
     */
    if (!type_rt) {
        goto failed;
    }

    func->type = wasm_functype_new_internal(type_rt);
    if (!func->type) {
        goto failed;
    }

    /* will add name information when processing "exports" */
    func->store = store;
    func->module_name = NULL;
    func->name = NULL;
    func->func_idx_rt = func_idx_rt;
    func->inst_comm_rt = inst_comm_rt;
    return func;

failed:
    LOG_DEBUG("%s failed", __FUNCTION__);
    wasm_func_delete(func);
    return NULL;
}

void
wasm_func_delete(wasm_func_t *func)
{
    if (!func) {
        return;
    }

    if (func->type) {
        wasm_functype_delete(func->type);
        func->type = NULL;
    }

    if (func->with_env) {
        if (func->u.cb_env.finalizer) {
            func->u.cb_env.finalizer(func->u.cb_env.env);
            func->u.cb_env.finalizer = NULL;
            func->u.cb_env.env = NULL;
        }
    }

    DELETE_HOST_INFO(func)

    wasm_runtime_free(func);
}

own wasm_func_t *
wasm_func_copy(const wasm_func_t *func)
{
    wasm_func_t *cloned = NULL;

    if (!func) {
        return NULL;
    }

    if (!(cloned = func->with_env ? wasm_func_new_with_env_basic(
                       func->store, func->type, func->u.cb_env.cb,
                       func->u.cb_env.env, func->u.cb_env.finalizer)
                                  : wasm_func_new_basic(func->store, func->type,
                                                        func->u.cb))) {
        goto failed;
    }

    cloned->func_idx_rt = func->func_idx_rt;
    cloned->inst_comm_rt = func->inst_comm_rt;

    RETURN_OBJ(cloned, wasm_func_delete)
}

own wasm_functype_t *
wasm_func_type(const wasm_func_t *func)
{
    if (!func) {
        return NULL;
    }
    return wasm_functype_copy(func->type);
}

static bool
params_to_argv(const wasm_val_vec_t *params,
               const wasm_valtype_vec_t *param_defs, uint32 *argv,
               uint32 *ptr_argc)
{
    size_t i = 0;

    if (!param_defs->num_elems) {
        return true;
    }

    if (!params || !params->num_elems || !params->size || !params->data) {
        return false;
    }

    *ptr_argc = 0;
    for (i = 0; i < param_defs->num_elems; ++i) {
        const wasm_val_t *param = params->data + i;
        bh_assert((*(param_defs->data + i))->kind == param->kind);

        switch (param->kind) {
            case WASM_I32:
                *(int32 *)argv = param->of.i32;
                argv += 1;
                *ptr_argc += 1;
                break;
            case WASM_I64:
                *(int64 *)argv = param->of.i64;
                argv += 2;
                *ptr_argc += 2;
                break;
            case WASM_F32:
                *(float32 *)argv = param->of.f32;
                argv += 1;
                *ptr_argc += 1;
                break;
            case WASM_F64:
                *(float64 *)argv = param->of.f64;
                argv += 2;
                *ptr_argc += 2;
                break;
#if WASM_ENABLE_REF_TYPES != 0
            case WASM_ANYREF:
                *(uintptr_t *)argv = (uintptr_t)param->of.ref;
                argv += sizeof(uintptr_t) / sizeof(uint32);
                *ptr_argc += 1;
                break;
#endif
            default:
                LOG_WARNING("unexpected parameter val type %d", param->kind);
                return false;
        }
    }

    return true;
}

static bool
argv_to_results(const uint32 *argv, const wasm_valtype_vec_t *result_defs,
                wasm_val_vec_t *results)
{
    size_t i = 0, argv_i = 0;
    wasm_val_t *result;

    if (!result_defs->num_elems) {
        return true;
    }

    if (!results || !results->size || !results->data) {
        return false;
    }

    for (i = 0, result = results->data, argv_i = 0; i < result_defs->num_elems;
         i++, result++) {
        switch (result_defs->data[i]->kind) {
            case WASM_I32:
            {
                result->kind = WASM_I32;
                result->of.i32 = *(int32 *)(argv + argv_i);
                argv_i += 1;
                break;
            }
            case WASM_I64:
            {
                result->kind = WASM_I64;
                result->of.i64 = *(int64 *)(argv + argv_i);
                argv_i += 2;
                break;
            }
            case WASM_F32:
            {
                result->kind = WASM_F32;
                result->of.f32 = *(float32 *)(argv + argv_i);
                argv_i += 1;
                break;
            }
            case WASM_F64:
            {
                result->kind = WASM_F64;
                result->of.f64 = *(float64 *)(argv + argv_i);
                argv_i += 2;
                break;
            }
#if WASM_ENABLE_REF_TYPES != 0
            case WASM_ANYREF:
            {
                result->kind = WASM_ANYREF;
                result->of.ref =
                    (struct wasm_ref_t *)(*(uintptr_t *)(argv + argv_i));
                argv_i += sizeof(uintptr_t) / sizeof(uint32);
                break;
            }
#endif
            default:
                LOG_WARNING("%s meets unsupported type: %d", __FUNCTION__,
                            result_defs->data[i]->kind);
                return false;
        }
    }

    return true;
}

wasm_trap_t *
wasm_func_call(const wasm_func_t *func, const wasm_val_vec_t *params,
               wasm_val_vec_t *results)
{
    /* parameters count as if all are uint32 */
    /* a int64 or float64 parameter means 2 */
    uint32 argc = 0;
    /* a parameter list and a return value list */
    uint32 argv_buf[32] = { 0 }, *argv = argv_buf;
    WASMFunctionInstanceCommon *func_comm_rt = NULL;
    WASMExecEnv *exec_env = NULL;
    size_t param_count, result_count, alloc_count;

    if (!func) {
        return NULL;
    }

    if (!func->inst_comm_rt) {
        wasm_name_t message = { 0 };
        wasm_trap_t *trap;

        wasm_name_new_from_string(&message, "failed to call unlinked function");
        trap = wasm_trap_new(func->store, &message);
        wasm_byte_vec_delete(&message);

        return trap;
    }

    bh_assert(func->type);

#if WASM_ENABLE_INTERP != 0
    if (func->inst_comm_rt->module_type == Wasm_Module_Bytecode) {
        func_comm_rt = ((WASMModuleInstance *)func->inst_comm_rt)->functions
                       + func->func_idx_rt;
    }
#endif

#if WASM_ENABLE_AOT != 0
    if (func->inst_comm_rt->module_type == Wasm_Module_AoT) {
        if (!(func_comm_rt = func->func_comm_rt)) {
            AOTModuleInstance *inst_aot =
                (AOTModuleInstance *)func->inst_comm_rt;
            AOTModule *module_aot = (AOTModule *)inst_aot->aot_module.ptr;
            uint32 export_i = 0, export_func_j = 0;

            for (; export_i < module_aot->export_count; ++export_i) {
                AOTExport *export = module_aot->exports + export_i;
                if (export->kind == EXPORT_KIND_FUNC) {
                    if (export->index == func->func_idx_rt) {
                        func_comm_rt =
                            (AOTFunctionInstance *)inst_aot->export_funcs.ptr
                            + export_func_j;
                        ((wasm_func_t *)func)->func_comm_rt = func_comm_rt;
                        break;
                    }
                    export_func_j++;
                }
            }
        }
    }
#endif

    /*
     * a wrong combination of module filetype and compilation flags
     * also leads to below branch
     */
    if (!func_comm_rt) {
        goto failed;
    }

    param_count = wasm_func_param_arity(func);
    result_count = wasm_func_result_arity(func);
    alloc_count = (param_count > result_count) ? param_count : result_count;
    if (alloc_count > (size_t)sizeof(argv_buf) / sizeof(uint64)) {
        if (!(argv = malloc_internal(sizeof(uint64) * alloc_count))) {
            goto failed;
        }
    }

    /* copy parametes */
    if (param_count
        && !params_to_argv(params, wasm_functype_params(func->type), argv,
                           &argc)) {
        goto failed;
    }

    exec_env = wasm_runtime_get_exec_env_singleton(func->inst_comm_rt);
    if (!exec_env) {
        goto failed;
    }

    wasm_runtime_set_exception(func->inst_comm_rt, NULL);
    if (!wasm_runtime_call_wasm(exec_env, func_comm_rt, argc, argv)) {
        if (wasm_runtime_get_exception(func->inst_comm_rt)) {
            LOG_DEBUG(wasm_runtime_get_exception(func->inst_comm_rt));
            goto failed;
        }
    }

    /* copy results */
    if (result_count) {
        if (!argv_to_results(argv, wasm_functype_results(func->type),
                             results)) {
            goto failed;
        }
        results->num_elems = result_count;
        results->size = result_count;
    }

    if (argv != argv_buf)
        wasm_runtime_free(argv);
    return NULL;

failed:
    if (argv != argv_buf)
        wasm_runtime_free(argv);

    /* trap -> exception -> trap */
    if (wasm_runtime_get_exception(func->inst_comm_rt)) {
        return wasm_trap_new_internal(func->inst_comm_rt, NULL);
    }
    else {
        return wasm_trap_new_internal(func->inst_comm_rt,
                                      "wasm_func_call failed");
    }
}

size_t
wasm_func_param_arity(const wasm_func_t *func)
{
    if (!func || !func->type || !func->type->params) {
        return 0;
    }
    return func->type->params->num_elems;
}

size_t
wasm_func_result_arity(const wasm_func_t *func)
{
    if (!func || !func->type || !func->type->results) {
        return 0;
    }
    return func->type->results->num_elems;
}

wasm_global_t *
wasm_global_new(wasm_store_t *store, const wasm_globaltype_t *global_type,
                const wasm_val_t *init)
{
    wasm_global_t *global = NULL;

    bh_assert(singleton_engine);

    if (!global_type || !init) {
        goto failed;
    }

    global = malloc_internal(sizeof(wasm_global_t));
    if (!global) {
        goto failed;
    }

    global->store = store;
    global->kind = WASM_EXTERN_GLOBAL;
    global->type = wasm_globaltype_copy(global_type);
    if (!global->type) {
        goto failed;
    }

    global->init = malloc_internal(sizeof(wasm_val_t));
    if (!global->init) {
        goto failed;
    }

    wasm_val_copy(global->init, init);
    /* TODO: how to check if above is failed */

    return global;

failed:
    LOG_DEBUG("%s failed", __FUNCTION__);
    wasm_global_delete(global);
    return NULL;
}

/* almost same with wasm_global_new */
wasm_global_t *
wasm_global_copy(const wasm_global_t *src)
{
    wasm_global_t *global = NULL;

    if (!src) {
        return NULL;
    }

    global = malloc_internal(sizeof(wasm_global_t));
    if (!global) {
        goto failed;
    }

    global->kind = WASM_EXTERN_GLOBAL;
    global->type = wasm_globaltype_copy(src->type);
    if (!global->type) {
        goto failed;
    }

    global->init = malloc_internal(sizeof(wasm_val_t));
    if (!global->init) {
        goto failed;
    }

    wasm_val_copy(global->init, src->init);

    global->global_idx_rt = src->global_idx_rt;
    global->inst_comm_rt = src->inst_comm_rt;

    return global;

failed:
    LOG_DEBUG("%s failed", __FUNCTION__);
    wasm_global_delete(global);
    return NULL;
}

void
wasm_global_delete(wasm_global_t *global)
{
    if (!global) {
        return;
    }

    if (global->init) {
        wasm_val_delete(global->init);
        global->init = NULL;
    }

    if (global->type) {
        wasm_globaltype_delete(global->type);
        global->type = NULL;
    }

    DELETE_HOST_INFO(global)

    wasm_runtime_free(global);
}

#if WASM_ENABLE_INTERP != 0
static bool
interp_global_set(const WASMModuleInstance *inst_interp, uint16 global_idx_rt,
                  const wasm_val_t *v)
{
    const WASMGlobalInstance *global_interp =
        inst_interp->globals + global_idx_rt;
    uint8 val_type_rt = global_interp->type;
#if WASM_ENABLE_MULTI_MODULE != 0
    uint8 *data = global_interp->import_global_inst
                      ? global_interp->import_module_inst->global_data
                            + global_interp->import_global_inst->data_offset
                      : inst_interp->global_data + global_interp->data_offset;
#else
    uint8 *data = inst_interp->global_data + global_interp->data_offset;
#endif

    return wasm_val_to_rt_val((WASMModuleInstanceCommon *)inst_interp,
                              val_type_rt, v, data);
}

static bool
interp_global_get(const WASMModuleInstance *inst_interp, uint16 global_idx_rt,
                  wasm_val_t *out)
{
    WASMGlobalInstance *global_interp = inst_interp->globals + global_idx_rt;
    uint8 val_type_rt = global_interp->type;
#if WASM_ENABLE_MULTI_MODULE != 0
    uint8 *data = global_interp->import_global_inst
                      ? global_interp->import_module_inst->global_data
                            + global_interp->import_global_inst->data_offset
                      : inst_interp->global_data + global_interp->data_offset;
#else
    uint8 *data = inst_interp->global_data + global_interp->data_offset;
#endif

    return rt_val_to_wasm_val(data, val_type_rt, out);
}
#endif

#if WASM_ENABLE_AOT != 0
static bool
aot_global_set(const AOTModuleInstance *inst_aot, uint16 global_idx_rt,
               const wasm_val_t *v)
{
    AOTModule *module_aot = inst_aot->aot_module.ptr;
    uint8 val_type_rt = 0;
    uint32 data_offset = 0;
    void *data = NULL;

    if (global_idx_rt < module_aot->import_global_count) {
        data_offset = module_aot->import_globals[global_idx_rt].data_offset;
        val_type_rt = module_aot->import_globals[global_idx_rt].type;
    }
    else {
        data_offset =
            module_aot->globals[global_idx_rt - module_aot->import_global_count]
                .data_offset;
        val_type_rt =
            module_aot->globals[global_idx_rt - module_aot->import_global_count]
                .type;
    }

    data = (void *)((uint8 *)inst_aot->global_data.ptr + data_offset);
    return wasm_val_to_rt_val((WASMModuleInstanceCommon *)inst_aot, val_type_rt,
                              v, data);
}

static bool
aot_global_get(const AOTModuleInstance *inst_aot, uint16 global_idx_rt,
               wasm_val_t *out)
{
    AOTModule *module_aot = inst_aot->aot_module.ptr;
    uint8 val_type_rt = 0;
    uint32 data_offset = 0;
    uint8 *data = NULL;

    if (global_idx_rt < module_aot->import_global_count) {
        data_offset = module_aot->import_globals[global_idx_rt].data_offset;
        val_type_rt = module_aot->import_globals[global_idx_rt].type;
    }
    else {
        data_offset =
            module_aot->globals[global_idx_rt - module_aot->import_global_count]
                .data_offset;
        val_type_rt =
            module_aot->globals[global_idx_rt - module_aot->import_global_count]
                .type;
    }

    data = (uint8 *)inst_aot->global_data.ptr + data_offset;
    return rt_val_to_wasm_val(data, val_type_rt, out);
}
#endif

void
wasm_global_set(wasm_global_t *global, const wasm_val_t *v)
{
    if (!global || !v || !global->inst_comm_rt) {
        return;
    }

#if WASM_ENABLE_INTERP != 0
    if (global->inst_comm_rt->module_type == Wasm_Module_Bytecode) {
        (void)interp_global_set((WASMModuleInstance *)global->inst_comm_rt,
                                global->global_idx_rt, v);
        return;
    }
#endif

#if WASM_ENABLE_AOT != 0
    if (global->inst_comm_rt->module_type == Wasm_Module_AoT) {
        (void)aot_global_set((AOTModuleInstance *)global->inst_comm_rt,
                             global->global_idx_rt, v);
        return;
    }
#endif

    /*
     * a wrong combination of module filetype and compilation flags
     * leads to below branch
     */
    UNREACHABLE();
}

void
wasm_global_get(const wasm_global_t *global, wasm_val_t *out)
{
    if (!global || !out) {
        return;
    }

    if (!global->inst_comm_rt) {
        return;
    }

    memset(out, 0, sizeof(wasm_val_t));

#if WASM_ENABLE_INTERP != 0
    if (global->inst_comm_rt->module_type == Wasm_Module_Bytecode) {
        (void)interp_global_get((WASMModuleInstance *)global->inst_comm_rt,
                                global->global_idx_rt, out);
        return;
    }
#endif

#if WASM_ENABLE_AOT != 0
    if (global->inst_comm_rt->module_type == Wasm_Module_AoT) {
        (void)aot_global_get((AOTModuleInstance *)global->inst_comm_rt,
                             global->global_idx_rt, out);
        return;
    }
#endif

    /*
     * a wrong combination of module filetype and compilation flags
     * leads to below branch
     */
    UNREACHABLE();
}

wasm_global_t *
wasm_global_new_internal(wasm_store_t *store, uint16 global_idx_rt,
                         WASMModuleInstanceCommon *inst_comm_rt)
{
    wasm_global_t *global = NULL;
    uint8 val_type_rt = 0;
    bool is_mutable = 0;
    bool init = false;

    bh_assert(singleton_engine);

    if (!inst_comm_rt) {
        return NULL;
    }

    global = malloc_internal(sizeof(wasm_global_t));
    if (!global) {
        goto failed;
    }

    global->store = store;
    global->kind = WASM_EXTERN_GLOBAL;

#if WASM_ENABLE_INTERP != 0
    if (inst_comm_rt->module_type == Wasm_Module_Bytecode) {
        WASMGlobalInstance *global_interp =
            ((WASMModuleInstance *)inst_comm_rt)->globals + global_idx_rt;
        val_type_rt = global_interp->type;
        is_mutable = global_interp->is_mutable;
        init = true;
    }
#endif

#if WASM_ENABLE_AOT != 0
    if (inst_comm_rt->module_type == Wasm_Module_AoT) {
        AOTModuleInstance *inst_aot = (AOTModuleInstance *)inst_comm_rt;
        AOTModule *module_aot = inst_aot->aot_module.ptr;

        init = true;

        if (global_idx_rt < module_aot->import_global_count) {
            AOTImportGlobal *global_import_aot =
                module_aot->import_globals + global_idx_rt;
            val_type_rt = global_import_aot->type;
            is_mutable = global_import_aot->is_mutable;
        }
        else {
            AOTGlobal *global_aot =
                module_aot->globals
                + (global_idx_rt - module_aot->import_global_count);
            val_type_rt = global_aot->type;
            is_mutable = global_aot->is_mutable;
        }
    }
#endif

    /*
     * a wrong combination of module filetype and compilation flags
     * leads to below branch
     */
    if (!init) {
        goto failed;
    }

    global->type = wasm_globaltype_new_internal(val_type_rt, is_mutable);
    if (!global->type) {
        goto failed;
    }

    global->init = malloc_internal(sizeof(wasm_val_t));
    if (!global->init) {
        goto failed;
    }

#if WASM_ENABLE_INTERP != 0
    if (inst_comm_rt->module_type == Wasm_Module_Bytecode) {
        interp_global_get((WASMModuleInstance *)inst_comm_rt, global_idx_rt,
                          global->init);
    }
#endif

#if WASM_ENABLE_AOT != 0
    if (inst_comm_rt->module_type == Wasm_Module_AoT) {
        aot_global_get((AOTModuleInstance *)inst_comm_rt, global_idx_rt,
                       global->init);
    }
#endif

    global->inst_comm_rt = inst_comm_rt;
    global->global_idx_rt = global_idx_rt;

    return global;

failed:
    LOG_DEBUG("%s failed", __FUNCTION__);
    wasm_global_delete(global);
    return NULL;
}

wasm_globaltype_t *
wasm_global_type(const wasm_global_t *global)
{
    if (!global) {
        return NULL;
    }
    return wasm_globaltype_copy(global->type);
}

static wasm_table_t *
wasm_table_new_basic(wasm_store_t *store, const wasm_tabletype_t *type)
{
    wasm_table_t *table = NULL;

    if (!(table = malloc_internal(sizeof(wasm_table_t)))) {
        goto failed;
    }

    table->store = store;
    table->kind = WASM_EXTERN_TABLE;

    if (!(table->type = wasm_tabletype_copy(type))) {
        goto failed;
    }

    RETURN_OBJ(table, wasm_table_delete);
}

wasm_table_t *
wasm_table_new_internal(wasm_store_t *store, uint16 table_idx_rt,
                        WASMModuleInstanceCommon *inst_comm_rt)
{
    wasm_table_t *table = NULL;
    uint8 val_type_rt = 0;
    uint32 init_size = 0, max_size = 0;
    bool init_flag = false;

    bh_assert(singleton_engine);

    if (!inst_comm_rt) {
        return NULL;
    }

    if (!(table = malloc_internal(sizeof(wasm_table_t)))) {
        goto failed;
    }

    table->store = store;
    table->kind = WASM_EXTERN_TABLE;

#if WASM_ENABLE_INTERP != 0
    if (inst_comm_rt->module_type == Wasm_Module_Bytecode) {
        WASMTableInstance *table_interp =
            ((WASMModuleInstance *)inst_comm_rt)->tables[table_idx_rt];
        val_type_rt = table_interp->elem_type;
        init_size = table_interp->cur_size;
        max_size = table_interp->max_size;
        init_flag = true;
    }
#endif

#if WASM_ENABLE_AOT != 0
    if (inst_comm_rt->module_type == Wasm_Module_AoT) {
        AOTModuleInstance *inst_aot = (AOTModuleInstance *)inst_comm_rt;
        AOTModule *module_aot = (AOTModule *)inst_aot->aot_module.ptr;

        if (table_idx_rt < module_aot->import_table_count) {
            AOTImportTable *table_aot =
                module_aot->import_tables + table_idx_rt;
            val_type_rt = table_aot->elem_type;
            init_size = table_aot->table_init_size;
            max_size = table_aot->table_max_size;
        }
        else {
            AOTTable *table_aot =
                module_aot->tables
                + (table_idx_rt - module_aot->import_table_count);
            val_type_rt = table_aot->elem_type;
            init_size = table_aot->table_init_size;
            max_size = table_aot->table_max_size;
        }
        init_flag = true;
    }
#endif

    /*
     * a wrong combination of module filetype and compilation flags
     * leads to below branch
     */
    if (!init_flag) {
        goto failed;
    }

    if (!(table->type =
              wasm_tabletype_new_internal(val_type_rt, init_size, max_size))) {
        goto failed;
    }

    table->inst_comm_rt = inst_comm_rt;
    table->table_idx_rt = table_idx_rt;

    RETURN_OBJ(table, wasm_table_delete);
}

/* will not actually apply this new table into the runtime */
wasm_table_t *
wasm_table_new(wasm_store_t *store, const wasm_tabletype_t *table_type,
               wasm_ref_t *init)
{
    wasm_table_t *table;
    (void)init;

    bh_assert(singleton_engine);

    if ((table = wasm_table_new_basic(store, table_type))) {
        table->store = store;
    }

    return table;
}

wasm_table_t *
wasm_table_copy(const wasm_table_t *src)
{
    wasm_table_t *table;

    if (!(table = wasm_table_new_basic(src->store, src->type))) {
        return NULL;
    }

    table->table_idx_rt = src->table_idx_rt;
    table->inst_comm_rt = src->inst_comm_rt;
    return table;
}

void
wasm_table_delete(wasm_table_t *table)
{
    if (!table) {
        return;
    }

    if (table->type) {
        wasm_tabletype_delete(table->type);
        table->type = NULL;
    }

    DELETE_HOST_INFO(table)

    wasm_runtime_free(table);
}

wasm_tabletype_t *
wasm_table_type(const wasm_table_t *table)
{
    if (!table) {
        return NULL;
    }
    return wasm_tabletype_copy(table->type);
}

own wasm_ref_t *
wasm_table_get(const wasm_table_t *table, wasm_table_size_t index)
{
    uint32 ref_idx = NULL_REF;

    if (!table || !table->inst_comm_rt) {
        return NULL;
    }

#if WASM_ENABLE_INTERP != 0
    if (table->inst_comm_rt->module_type == Wasm_Module_Bytecode) {
        WASMTableInstance *table_interp =
            ((WASMModuleInstance *)table->inst_comm_rt)
                ->tables[table->table_idx_rt];
        if (index >= table_interp->cur_size) {
            return NULL;
        }
        ref_idx = ((uint32 *)table_interp->base_addr)[index];
    }
#endif

#if WASM_ENABLE_AOT != 0
    if (table->inst_comm_rt->module_type == Wasm_Module_AoT) {
        AOTModuleInstance *inst_aot = (AOTModuleInstance *)table->inst_comm_rt;
        AOTTableInstance *table_aot =
            (AOTTableInstance *)inst_aot->tables.ptr + table->table_idx_rt;
        if (index >= table_aot->cur_size) {
            return NULL;
        }
        ref_idx = table_aot->data[index];
    }
#endif

    /*
     * a wrong combination of module filetype and compilation flags
     * also leads to below branch
     */
    if (ref_idx == NULL_REF) {
        return NULL;
    }

#if WASM_ENABLE_REF_TYPES != 0
    if (table->type->val_type->kind == WASM_ANYREF) {
        void *externref_obj;
        if (!wasm_externref_ref2obj(ref_idx, &externref_obj)) {
            return NULL;
        }

        return externref_obj;
    }
    else
#endif
    {
        return wasm_ref_new_internal(table->store, WASM_REF_func, ref_idx,
                                     table->inst_comm_rt);
    }
}

bool
wasm_table_set(wasm_table_t *table, wasm_table_size_t index,
               own wasm_ref_t *ref)
{
    uint32 *p_ref_idx = NULL;
    uint32 function_count = 0;

    if (!table || !table->inst_comm_rt) {
        return false;
    }

    if (ref
#if WASM_ENABLE_REF_TYPES != 0
        && !(WASM_REF_foreign == ref->kind
             && WASM_ANYREF == table->type->val_type->kind)
#endif
        && !(WASM_REF_func == ref->kind
             && WASM_FUNCREF == table->type->val_type->kind)) {
        return false;
    }

#if WASM_ENABLE_INTERP != 0
    if (table->inst_comm_rt->module_type == Wasm_Module_Bytecode) {
        WASMTableInstance *table_interp =
            ((WASMModuleInstance *)table->inst_comm_rt)
                ->tables[table->table_idx_rt];

        if (index >= table_interp->cur_size) {
            return false;
        }

        p_ref_idx = ((uint32 *)table_interp->base_addr) + index;
        function_count =
            ((WASMModuleInstance *)table->inst_comm_rt)->function_count;
    }
#endif

#if WASM_ENABLE_AOT != 0
    if (table->inst_comm_rt->module_type == Wasm_Module_AoT) {
        AOTModuleInstance *inst_aot = (AOTModuleInstance *)table->inst_comm_rt;
        AOTModule *module_aot = (AOTModule *)inst_aot->aot_module.ptr;
        AOTTableInstance *table_aot =
            (AOTTableInstance *)inst_aot->tables.ptr + table->table_idx_rt;

        if (index >= table_aot->cur_size) {
            return false;
        }

        p_ref_idx = table_aot->data + index;
        function_count = module_aot->func_count;
    }
#endif

    /*
     * a wrong combination of module filetype and compilation flags
     * leads to below branch
     */
    if (!p_ref_idx) {
        return false;
    }

#if WASM_ENABLE_REF_TYPES != 0
    if (table->type->val_type->kind == WASM_ANYREF) {
        return wasm_externref_obj2ref(table->inst_comm_rt, ref, p_ref_idx);
    }
    else
#endif
    {
        if (ref) {
            if (NULL_REF != ref->ref_idx_rt) {
                if (ref->ref_idx_rt >= function_count) {
                    return false;
                }
            }
            *p_ref_idx = ref->ref_idx_rt;
            wasm_ref_delete(ref);
        }
        else {
            *p_ref_idx = NULL_REF;
        }
    }

    return true;
}

wasm_table_size_t
wasm_table_size(const wasm_table_t *table)
{
    if (!table || !table->inst_comm_rt) {
        return 0;
    }

#if WASM_ENABLE_INTERP != 0
    if (table->inst_comm_rt->module_type == Wasm_Module_Bytecode) {
        WASMTableInstance *table_interp =
            ((WASMModuleInstance *)table->inst_comm_rt)
                ->tables[table->table_idx_rt];
        return table_interp->cur_size;
    }
#endif

#if WASM_ENABLE_AOT != 0
    if (table->inst_comm_rt->module_type == Wasm_Module_AoT) {
        AOTModuleInstance *inst_aot = (AOTModuleInstance *)table->inst_comm_rt;
        AOTModule *module_aot = (AOTModule *)inst_aot->aot_module.ptr;

        if (table->table_idx_rt < module_aot->import_table_count) {
            AOTImportTable *table_aot =
                module_aot->import_tables + table->table_idx_rt;
            return table_aot->table_init_size;
        }
        else {
            AOTTable *table_aot =
                module_aot->tables
                + (table->table_idx_rt - module_aot->import_table_count);
            return table_aot->table_init_size;
        }
    }
#endif

    /*
     * a wrong combination of module filetype and compilation flags
     * leads to below branch
     */
    return 0;
}

bool
wasm_table_grow(wasm_table_t *table, wasm_table_size_t delta,
                own wasm_ref_t *init)
{
    (void)table;
    (void)delta;
    (void)init;
    LOG_WARNING("Calling wasm_table_grow() by host is not supported."
                "Only allow growing a table via the opcode table.grow");
    return false;
}

static wasm_memory_t *
wasm_memory_new_basic(wasm_store_t *store, const wasm_memorytype_t *type)
{
    wasm_memory_t *memory = NULL;

    if (!type) {
        goto failed;
    }

    if (!(memory = malloc_internal(sizeof(wasm_memory_t)))) {
        goto failed;
    }

    memory->store = store;
    memory->kind = WASM_EXTERN_MEMORY;
    memory->type = wasm_memorytype_copy(type);

    RETURN_OBJ(memory, wasm_memory_delete)
}

wasm_memory_t *
wasm_memory_new(wasm_store_t *store, const wasm_memorytype_t *type)
{
    bh_assert(singleton_engine);
    return wasm_memory_new_basic(store, type);
}

wasm_memory_t *
wasm_memory_copy(const wasm_memory_t *src)
{
    wasm_memory_t *dst = NULL;

    if (!src) {
        return NULL;
    }

    if (!(dst = wasm_memory_new_basic(src->store, src->type))) {
        goto failed;
    }

    dst->memory_idx_rt = src->memory_idx_rt;
    dst->inst_comm_rt = src->inst_comm_rt;

    RETURN_OBJ(dst, wasm_memory_delete)
}

wasm_memory_t *
wasm_memory_new_internal(wasm_store_t *store, uint16 memory_idx_rt,
                         WASMModuleInstanceCommon *inst_comm_rt)
{
    wasm_memory_t *memory = NULL;
    uint32 min_pages = 0, max_pages = 0;
    bool init_flag = false;

    bh_assert(singleton_engine);

    if (!inst_comm_rt) {
        return NULL;
    }

    if (!(memory = malloc_internal(sizeof(wasm_memory_t)))) {
        goto failed;
    }

    memory->store = store;
    memory->kind = WASM_EXTERN_MEMORY;

#if WASM_ENABLE_INTERP != 0
    if (inst_comm_rt->module_type == Wasm_Module_Bytecode) {
        WASMMemoryInstance *memory_interp =
            ((WASMModuleInstance *)inst_comm_rt)->memories[memory_idx_rt];
        min_pages = memory_interp->cur_page_count;
        max_pages = memory_interp->max_page_count;
        init_flag = true;
    }
#endif

#if WASM_ENABLE_AOT != 0
    if (inst_comm_rt->module_type == Wasm_Module_AoT) {
        AOTModuleInstance *inst_aot = (AOTModuleInstance *)inst_comm_rt;
        AOTModule *module_aot = (AOTModule *)(inst_aot->aot_module.ptr);

        if (memory_idx_rt < module_aot->import_memory_count) {
            min_pages = module_aot->import_memories->mem_init_page_count;
            max_pages = module_aot->import_memories->mem_max_page_count;
        }
        else {
            min_pages = module_aot->memories->mem_init_page_count;
            max_pages = module_aot->memories->mem_max_page_count;
        }
        init_flag = true;
    }
#endif

    /*
     * a wrong combination of module filetype and compilation flags
     * leads to below branch
     */
    if (!init_flag) {
        goto failed;
    }

    if (!(memory->type = wasm_memorytype_new_internal(min_pages, max_pages))) {
        goto failed;
    }

    memory->inst_comm_rt = inst_comm_rt;
    memory->memory_idx_rt = memory_idx_rt;

    RETURN_OBJ(memory, wasm_memory_delete);
}

void
wasm_memory_delete(wasm_memory_t *memory)
{
    if (!memory) {
        return;
    }

    if (memory->type) {
        wasm_memorytype_delete(memory->type);
        memory->type = NULL;
    }

    DELETE_HOST_INFO(memory)

    wasm_runtime_free(memory);
}

wasm_memorytype_t *
wasm_memory_type(const wasm_memory_t *memory)
{
    if (!memory) {
        return NULL;
    }

    return wasm_memorytype_copy(memory->type);
}

byte_t *
wasm_memory_data(wasm_memory_t *memory)
{
    WASMModuleInstanceCommon *module_inst_comm;

    if (!memory || !memory->inst_comm_rt) {
        return NULL;
    }

    module_inst_comm = memory->inst_comm_rt;
#if WASM_ENABLE_INTERP != 0
    if (module_inst_comm->module_type == Wasm_Module_Bytecode) {
        WASMModuleInstance *module_inst =
            (WASMModuleInstance *)module_inst_comm;
        WASMMemoryInstance *memory_inst =
            module_inst->memories[memory->memory_idx_rt];
        return (byte_t *)memory_inst->memory_data;
    }
#endif

#if WASM_ENABLE_AOT != 0
    if (module_inst_comm->module_type == Wasm_Module_AoT) {
        AOTModuleInstance *module_inst = (AOTModuleInstance *)module_inst_comm;
        AOTMemoryInstance *memory_inst =
            ((AOTMemoryInstance **)
                 module_inst->memories.ptr)[memory->memory_idx_rt];
        return (byte_t *)memory_inst->memory_data.ptr;
    }
#endif

    /*
     * a wrong combination of module filetype and compilation flags
     * leads to below branch
     */
    return NULL;
}

size_t
wasm_memory_data_size(const wasm_memory_t *memory)
{
    WASMModuleInstanceCommon *module_inst_comm;

    if (!memory || !memory->inst_comm_rt) {
        return 0;
    }

    module_inst_comm = memory->inst_comm_rt;
#if WASM_ENABLE_INTERP != 0
    if (module_inst_comm->module_type == Wasm_Module_Bytecode) {
        WASMModuleInstance *module_inst =
            (WASMModuleInstance *)module_inst_comm;
        WASMMemoryInstance *memory_inst =
            module_inst->memories[memory->memory_idx_rt];
        return memory_inst->cur_page_count * memory_inst->num_bytes_per_page;
    }
#endif

#if WASM_ENABLE_AOT != 0
    if (module_inst_comm->module_type == Wasm_Module_AoT) {
        AOTModuleInstance *module_inst = (AOTModuleInstance *)module_inst_comm;
        AOTMemoryInstance *memory_inst =
            ((AOTMemoryInstance **)
                 module_inst->memories.ptr)[memory->memory_idx_rt];
        return memory_inst->cur_page_count * memory_inst->num_bytes_per_page;
    }
#endif

    /*
     * a wrong combination of module filetype and compilation flags
     * leads to below branch
     */
    return 0;
}

wasm_memory_pages_t
wasm_memory_size(const wasm_memory_t *memory)
{
    WASMModuleInstanceCommon *module_inst_comm;

    if (!memory || !memory->inst_comm_rt) {
        return 0;
    }

    module_inst_comm = memory->inst_comm_rt;
#if WASM_ENABLE_INTERP != 0
    if (module_inst_comm->module_type == Wasm_Module_Bytecode) {
        WASMModuleInstance *module_inst =
            (WASMModuleInstance *)module_inst_comm;
        WASMMemoryInstance *memory_inst =
            module_inst->memories[memory->memory_idx_rt];
        return memory_inst->cur_page_count;
    }
#endif

#if WASM_ENABLE_AOT != 0
    if (module_inst_comm->module_type == Wasm_Module_AoT) {
        AOTModuleInstance *module_inst = (AOTModuleInstance *)module_inst_comm;
        AOTMemoryInstance *memory_inst =
            ((AOTMemoryInstance **)
                 module_inst->memories.ptr)[memory->memory_idx_rt];
        return memory_inst->cur_page_count;
    }
#endif

    /*
     * a wrong combination of module filetype and compilation flags
     * leads to below branch
     */
    return 0;
}

bool
wasm_memory_grow(wasm_memory_t *memory, wasm_memory_pages_t delta)
{
    (void)memory;
    (void)delta;
    LOG_WARNING("Calling wasm_memory_grow() by host is not supported."
                "Only allow growing a memory via the opcode memory.grow");
    return false;
}

#if WASM_ENABLE_INTERP != 0
static bool
interp_link_func(const wasm_instance_t *inst, const WASMModule *module_interp,
                 uint16 func_idx_rt, wasm_func_t *import)
{
    WASMImport *imported_func_interp = NULL;

    bh_assert(inst && module_interp && import);
    bh_assert(func_idx_rt < module_interp->import_function_count);
    bh_assert(WASM_EXTERN_FUNC == import->kind);

    imported_func_interp = module_interp->import_functions + func_idx_rt;
    bh_assert(imported_func_interp);

    /* type comparison */
    if (!wasm_functype_same_internal(
            import->type, imported_func_interp->u.function.func_type))
        return false;

    imported_func_interp->u.function.call_conv_wasm_c_api = true;
    imported_func_interp->u.function.wasm_c_api_with_env = import->with_env;
    if (import->with_env) {
        imported_func_interp->u.function.func_ptr_linked = import->u.cb_env.cb;
        imported_func_interp->u.function.attachment = import->u.cb_env.env;
    }
    else {
        imported_func_interp->u.function.func_ptr_linked = import->u.cb;
        imported_func_interp->u.function.attachment = NULL;
    }
    import->func_idx_rt = func_idx_rt;

    return true;
}

static bool
interp_link_global(const WASMModule *module_interp, uint16 global_idx_rt,
                   wasm_global_t *import)
{
    WASMImport *imported_global_interp = NULL;

    bh_assert(module_interp && import);
    bh_assert(global_idx_rt < module_interp->import_global_count);
    bh_assert(WASM_EXTERN_GLOBAL == import->kind);

    imported_global_interp = module_interp->import_globals + global_idx_rt;
    bh_assert(imported_global_interp);

    if (!cmp_val_kind_with_val_type(wasm_valtype_kind(import->type->val_type),
                                    imported_global_interp->u.global.type))
        return false;

    /* set init value */
    switch (wasm_valtype_kind(import->type->val_type)) {
        case WASM_I32:
            imported_global_interp->u.global.global_data_linked.i32 =
                import->init->of.i32;
            break;
        case WASM_I64:
            imported_global_interp->u.global.global_data_linked.i64 =
                import->init->of.i64;
            break;
        case WASM_F32:
            imported_global_interp->u.global.global_data_linked.f32 =
                import->init->of.f32;
            break;
        case WASM_F64:
            imported_global_interp->u.global.global_data_linked.f64 =
                import->init->of.f64;
            break;
        default:
            return false;
    }

    import->global_idx_rt = global_idx_rt;
    imported_global_interp->u.global.is_linked = true;
    return true;
}

static uint32
interp_link(const wasm_instance_t *inst, const WASMModule *module_interp,
            wasm_extern_t *imports[])
{
    uint32 i = 0;
    uint32 import_func_i = 0;
    uint32 import_global_i = 0;

    bh_assert(inst && module_interp && imports);

    for (i = 0; i < module_interp->import_count; ++i) {
        wasm_extern_t *import = imports[i];
        WASMImport *import_rt = module_interp->imports + i;

        switch (import_rt->kind) {
            case IMPORT_KIND_FUNC:
            {
                if (!interp_link_func(inst, module_interp, import_func_i,
                                      wasm_extern_as_func(import))) {
                    LOG_WARNING("link #%d function failed", import_func_i);
                    goto failed;
                }
                import_func_i++;
                break;
            }
            case IMPORT_KIND_GLOBAL:
            {
                if (!interp_link_global(module_interp, import_global_i,
                                        wasm_extern_as_global(import))) {
                    LOG_WARNING("link #%d global failed", import_global_i);
                    goto failed;
                }
                import_global_i++;
                break;
            }
            case IMPORT_KIND_MEMORY:
            case IMPORT_KIND_TABLE:
            default:
                ASSERT_NOT_IMPLEMENTED();
                LOG_WARNING("%s meets unsupported kind: %d", __FUNCTION__,
                            import_rt->kind);
                goto failed;
        }
    }

    return i;

failed:
    LOG_DEBUG("%s failed", __FUNCTION__);
    return (uint32)-1;
}

static bool
interp_process_export(wasm_store_t *store,
                      const WASMModuleInstance *inst_interp,
                      wasm_extern_vec_t *externals)
{
    WASMExport *exports = NULL;
    WASMExport *export = NULL;
    wasm_extern_t *external = NULL;
    uint32 export_cnt = 0;
    uint32 i = 0;

    bh_assert(store && inst_interp && inst_interp->module && externals);

    exports = inst_interp->module->exports;
    export_cnt = inst_interp->module->export_count;

    for (i = 0; i < export_cnt; ++i) {
        export = exports + i;

        switch (export->kind) {
            case EXPORT_KIND_FUNC:
            {
                wasm_func_t *func;
                if (!(func = wasm_func_new_internal(
                          store, export->index,
                          (WASMModuleInstanceCommon *)inst_interp))) {
                    goto failed;
                }

                external = wasm_func_as_extern(func);
                break;
            }
            case EXPORT_KIND_GLOBAL:
            {
                wasm_global_t *global;
                if (!(global = wasm_global_new_internal(
                          store, export->index,
                          (WASMModuleInstanceCommon *)inst_interp))) {
                    goto failed;
                }

                external = wasm_global_as_extern(global);
                break;
            }
            case EXPORT_KIND_TABLE:
            {
                wasm_table_t *table;
                if (!(table = wasm_table_new_internal(
                          store, export->index,
                          (WASMModuleInstanceCommon *)inst_interp))) {
                    goto failed;
                }

                external = wasm_table_as_extern(table);
                break;
            }
            case EXPORT_KIND_MEMORY:
            {
                wasm_memory_t *memory;
                if (!(memory = wasm_memory_new_internal(
                          store, export->index,
                          (WASMModuleInstanceCommon *)inst_interp))) {
                    goto failed;
                }

                external = wasm_memory_as_extern(memory);
                break;
            }
            default:
                LOG_WARNING("%s meets unsupported kind: %d", __FUNCTION__,
                            export->kind);
                goto failed;
        }

        if (!bh_vector_append((Vector *)externals, &external)) {
            goto failed;
        }
    }

    return true;

failed:
    wasm_extern_delete(external);
    return false;
}
#endif /* WASM_ENABLE_INTERP */

#if WASM_ENABLE_AOT != 0
static bool
aot_link_func(const wasm_instance_t *inst, const AOTModule *module_aot,
              uint32 import_func_idx_rt, wasm_func_t *import)
{
    AOTImportFunc *import_aot_func = NULL;

    bh_assert(inst && module_aot && import);

    import_aot_func = module_aot->import_funcs + import_func_idx_rt;
    bh_assert(import_aot_func);

    /* type comparison */
    if (!wasm_functype_same_internal(import->type, import_aot_func->func_type))
        return false;

    import_aot_func->call_conv_wasm_c_api = true;
    import_aot_func->wasm_c_api_with_env = import->with_env;
    if (import->with_env) {
        import_aot_func->func_ptr_linked = import->u.cb_env.cb;
        import_aot_func->attachment = import->u.cb_env.env;
    }
    else {
        import_aot_func->func_ptr_linked = import->u.cb;
        import_aot_func->attachment = NULL;
    }
    import->func_idx_rt = import_func_idx_rt;

    return true;
}

static bool
aot_link_global(const AOTModule *module_aot, uint16 global_idx_rt,
                wasm_global_t *import)
{
    AOTImportGlobal *import_aot_global = NULL;
    const wasm_valtype_t *val_type = NULL;

    bh_assert(module_aot && import);

    import_aot_global = module_aot->import_globals + global_idx_rt;
    bh_assert(import_aot_global);

    val_type = wasm_globaltype_content(import->type);
    bh_assert(val_type);

    if (!cmp_val_kind_with_val_type(wasm_valtype_kind(val_type),
                                    import_aot_global->type))
        return false;

    switch (wasm_valtype_kind(val_type)) {
        case WASM_I32:
            import_aot_global->global_data_linked.i32 = import->init->of.i32;
            break;
        case WASM_I64:
            import_aot_global->global_data_linked.i64 = import->init->of.i64;
            break;
        case WASM_F32:
            import_aot_global->global_data_linked.f32 = import->init->of.f32;
            break;
        case WASM_F64:
            import_aot_global->global_data_linked.f64 = import->init->of.f64;
            break;
        default:
            goto failed;
    }

    import->global_idx_rt = global_idx_rt;
    return true;

failed:
    LOG_DEBUG("%s failed", __FUNCTION__);
    return false;
}

static uint32
aot_link(const wasm_instance_t *inst, const AOTModule *module_aot,
         wasm_extern_t *imports[])
{
    uint32 i = 0;
    uint32 import_func_i = 0;
    uint32 import_global_i = 0;
    wasm_extern_t *import = NULL;
    wasm_func_t *func = NULL;
    wasm_global_t *global = NULL;

    bh_assert(inst && module_aot && imports);

    while (import_func_i < module_aot->import_func_count
           || import_global_i < module_aot->import_global_count) {
        import = imports[i++];

        bh_assert(import);

        switch (wasm_extern_kind(import)) {
            case WASM_EXTERN_FUNC:
                bh_assert(import_func_i < module_aot->import_func_count);
                func = wasm_extern_as_func((wasm_extern_t *)import);
                if (!aot_link_func(inst, module_aot, import_func_i, func)) {
                    LOG_WARNING("link #%d function failed", import_func_i);
                    goto failed;
                }
                import_func_i++;

                break;
            case WASM_EXTERN_GLOBAL:
                bh_assert(import_global_i < module_aot->import_global_count);
                global = wasm_extern_as_global((wasm_extern_t *)import);
                if (!aot_link_global(module_aot, import_global_i, global)) {
                    LOG_WARNING("link #%d global failed", import_global_i);
                    goto failed;
                }
                import_global_i++;

                break;
            case WASM_EXTERN_MEMORY:
            case WASM_EXTERN_TABLE:
            default:
                ASSERT_NOT_IMPLEMENTED();
                goto failed;
        }
    }

    return i;

failed:
    LOG_DEBUG("%s failed", __FUNCTION__);
    return (uint32)-1;
}

static bool
aot_process_export(wasm_store_t *store, const AOTModuleInstance *inst_aot,
                   wasm_extern_vec_t *externals)
{
    uint32 i;
    wasm_extern_t *external = NULL;
    AOTModule *module_aot = NULL;

    bh_assert(store && inst_aot && externals);

    module_aot = (AOTModule *)inst_aot->aot_module.ptr;
    bh_assert(module_aot);

    for (i = 0; i < module_aot->export_count; ++i) {
        AOTExport *export = module_aot->exports + i;

        switch (export->kind) {
            case EXPORT_KIND_FUNC:
            {
                wasm_func_t *func = NULL;
                if (!(func = wasm_func_new_internal(
                          store, export->index,
                          (WASMModuleInstanceCommon *)inst_aot))) {
                    goto failed;
                }

                external = wasm_func_as_extern(func);
                break;
            }
            case EXPORT_KIND_GLOBAL:
            {
                wasm_global_t *global = NULL;
                if (!(global = wasm_global_new_internal(
                          store, export->index,
                          (WASMModuleInstanceCommon *)inst_aot))) {
                    goto failed;
                }

                external = wasm_global_as_extern(global);
                break;
            }
            case EXPORT_KIND_TABLE:
            {
                wasm_table_t *table;
                if (!(table = wasm_table_new_internal(
                          store, export->index,
                          (WASMModuleInstanceCommon *)inst_aot))) {
                    goto failed;
                }

                external = wasm_table_as_extern(table);
                break;
            }
            case EXPORT_KIND_MEMORY:
            {
                wasm_memory_t *memory;
                if (!(memory = wasm_memory_new_internal(
                          store, export->index,
                          (WASMModuleInstanceCommon *)inst_aot))) {
                    goto failed;
                }

                external = wasm_memory_as_extern(memory);
                break;
            }
            default:
                LOG_WARNING("%s meets unsupported kind: %d", __FUNCTION__,
                            export->kind);
                goto failed;
        }

        if (!(external->name = malloc_internal(sizeof(wasm_byte_vec_t)))) {
            goto failed;
        }

        wasm_name_new_from_string(external->name, export->name);
        if (strlen(export->name) && !external->name->data) {
            goto failed;
        }

        if (!bh_vector_append((Vector *)externals, &external)) {
            goto failed;
        }
    }

    return true;

failed:
    wasm_extern_delete(external);
    return false;
}
#endif /* WASM_ENABLE_AOT */

wasm_instance_t *
wasm_instance_new(wasm_store_t *store, const wasm_module_t *module,
                  const wasm_extern_vec_t *imports, own wasm_trap_t **traps)
{
    char error_buf[128] = { 0 };

<<<<<<< HEAD
    return wasm_instance_new_with_args(store, module, imports, traps,
                                       KILOBYTE(32), KILOBYTE(32), error_buf,
                                       sizeof(error_buf));
=======
    return wasm_instance_new_with_args(
        store, module, imports, traps, KILOBYTE(32), KILOBYTE(32), error_buf,
        sizeof(error_buf));
>>>>>>> f4214272
}

wasm_instance_t *
wasm_instance_new_with_args(wasm_store_t *store, const wasm_module_t *module,
                            const wasm_extern_vec_t *imports,
                            own wasm_trap_t **traps, const uint32 stack_size,
                            const uint32 heap_size, char* error_buf,
                            uint32_t error_buf_size)
{
    uint32 import_count = 0;
    bool import_count_verified = false;
    wasm_instance_t *instance = NULL;
    uint32 i = 0;
    bool processed = false;
    (void)traps;

    bh_assert(singleton_engine);

    if (!module) {
        return NULL;
    }

    instance = malloc_internal(sizeof(wasm_instance_t));
    if (!instance) {
        goto failed;
    }

    /* link module and imports */
    if (imports && imports->num_elems) {
#if WASM_ENABLE_INTERP != 0
        if ((*module)->module_type == Wasm_Module_Bytecode) {
            import_count = MODULE_INTERP(module)->import_count;

            if (import_count) {
                uint32 actual_link_import_count =
                    interp_link(instance, MODULE_INTERP(module),
                                (wasm_extern_t **)imports->data);
                /* make sure a complete import list */
                if ((int32)import_count < 0
                    || import_count != actual_link_import_count) {
                    goto failed;
                }
            }
            import_count_verified = true;
        }
#endif

#if WASM_ENABLE_AOT != 0
        if ((*module)->module_type == Wasm_Module_AoT) {
            import_count = MODULE_AOT(module)->import_func_count
                           + MODULE_AOT(module)->import_global_count
                           + MODULE_AOT(module)->import_memory_count
                           + MODULE_AOT(module)->import_table_count;

            if (import_count) {
                import_count = aot_link(instance, MODULE_AOT(module),
                                        (wasm_extern_t **)imports->data);
                if ((int32)import_count < 0) {
                    goto failed;
                }
            }
            import_count_verified = true;
        }
#endif

        /*
         * a wrong combination of module filetype and compilation flags
         * also leads to below branch
         */
        if (!import_count_verified) {
            goto failed;
        }
    }

    instance->inst_comm_rt = wasm_runtime_instantiate(
      *module, stack_size, heap_size, error_buf, error_buf_size);
    if (!instance->inst_comm_rt) {
        goto failed;
    }

    if (!wasm_runtime_create_exec_env_singleton(instance->inst_comm_rt)) {
        goto failed;
    }

    /* fill with inst */
    for (i = 0; imports && imports->data && i < (uint32)import_count; ++i) {
        wasm_extern_t *import = imports->data[i];
        switch (import->kind) {
            case WASM_EXTERN_FUNC:
                wasm_extern_as_func(import)->inst_comm_rt =
                    instance->inst_comm_rt;
                break;
            case WASM_EXTERN_GLOBAL:
                wasm_extern_as_global(import)->inst_comm_rt =
                    instance->inst_comm_rt;
                break;
            case WASM_EXTERN_MEMORY:
                wasm_extern_as_memory(import)->inst_comm_rt =
                    instance->inst_comm_rt;
                break;
            case WASM_EXTERN_TABLE:
                wasm_extern_as_table(import)->inst_comm_rt =
                    instance->inst_comm_rt;
                break;
            default:
                goto failed;
        }
    }

    /* build the exports list */
#if WASM_ENABLE_INTERP != 0
    if (instance->inst_comm_rt->module_type == Wasm_Module_Bytecode) {
        uint32 export_cnt = ((WASMModuleInstance *)instance->inst_comm_rt)
                                ->module->export_count;

        INIT_VEC(instance->exports, wasm_extern_vec_new_uninitialized,
                 export_cnt);

        if (!interp_process_export(store,
                                   (WASMModuleInstance *)instance->inst_comm_rt,
                                   instance->exports)) {
            goto failed;
        }

        processed = true;
    }
#endif

#if WASM_ENABLE_AOT != 0
    if (instance->inst_comm_rt->module_type == Wasm_Module_AoT) {
        uint32 export_cnt =
            ((AOTModuleInstance *)instance->inst_comm_rt)->export_func_count
            + ((AOTModuleInstance *)instance->inst_comm_rt)->export_global_count
            + ((AOTModuleInstance *)instance->inst_comm_rt)->export_tab_count
            + ((AOTModuleInstance *)instance->inst_comm_rt)->export_mem_count;

        INIT_VEC(instance->exports, wasm_extern_vec_new_uninitialized,
                 export_cnt);

        if (!aot_process_export(store,
                                (AOTModuleInstance *)instance->inst_comm_rt,
                                instance->exports)) {
            goto failed;
        }

        processed = true;
    }
#endif

    /*
     * a wrong combination of module filetype and compilation flags
     * leads to below branch
     */
    if (!processed) {
        goto failed;
    }

    /* add it to a watching list in store */
    if (!bh_vector_append((Vector *)store->instances, &instance)) {
        goto failed;
    }

    return instance;

failed:
    LOG_DEBUG("%s failed", __FUNCTION__);
    wasm_instance_delete_internal(instance);
    return NULL;
}

static void
wasm_instance_delete_internal(wasm_instance_t *instance)
{
    if (!instance) {
        return;
    }

    DEINIT_VEC(instance->exports, wasm_extern_vec_delete);

    if (instance->inst_comm_rt) {
        wasm_runtime_deinstantiate(instance->inst_comm_rt);
        instance->inst_comm_rt = NULL;
    }
    wasm_runtime_free(instance);
}

void
wasm_instance_delete(wasm_instance_t *inst)
{
    DELETE_HOST_INFO(inst)
    /* will release instance when releasing the store */
}

void
wasm_instance_exports(const wasm_instance_t *instance,
                      own wasm_extern_vec_t *out)
{
    if (!instance || !out) {
        return;
    }
    wasm_extern_vec_copy(out, instance->exports);
}

wasm_extern_t *
wasm_extern_copy(const wasm_extern_t *src)
{
    wasm_extern_t *dst = NULL;

    if (!src) {
        return NULL;
    }

    switch (wasm_extern_kind(src)) {
        case WASM_EXTERN_FUNC:
            dst = wasm_func_as_extern(
                wasm_func_copy(wasm_extern_as_func_const(src)));
            break;
        case WASM_EXTERN_GLOBAL:
            dst = wasm_global_as_extern(
                wasm_global_copy(wasm_extern_as_global_const(src)));
            break;
        case WASM_EXTERN_MEMORY:
            dst = wasm_memory_as_extern(
                wasm_memory_copy(wasm_extern_as_memory_const(src)));
            break;
        case WASM_EXTERN_TABLE:
            dst = wasm_table_as_extern(
                wasm_table_copy(wasm_extern_as_table_const(src)));
            break;
        default:
            LOG_WARNING("%s meets unsupported kind: %d", __FUNCTION__,
                        src->kind);
            break;
    }

    if (!dst) {
        goto failed;
    }

    return dst;

failed:
    LOG_DEBUG("%s failed", __FUNCTION__);
    wasm_extern_delete(dst);
    return NULL;
}

void
wasm_extern_delete(wasm_extern_t *external)
{
    if (!external) {
        return;
    }

    if (external->name) {
        wasm_byte_vec_delete(external->name);
        wasm_runtime_free(external->name);
        external->name = NULL;
    }

    switch (wasm_extern_kind(external)) {
        case WASM_EXTERN_FUNC:
            wasm_func_delete(wasm_extern_as_func(external));
            break;
        case WASM_EXTERN_GLOBAL:
            wasm_global_delete(wasm_extern_as_global(external));
            break;
        case WASM_EXTERN_MEMORY:
            wasm_memory_delete(wasm_extern_as_memory(external));
            break;
        case WASM_EXTERN_TABLE:
            wasm_table_delete(wasm_extern_as_table(external));
            break;
        default:
            LOG_WARNING("%s meets unsupported kind: %d", __FUNCTION__,
                        external->kind);
            break;
    }
}

wasm_externkind_t
wasm_extern_kind(const wasm_extern_t *external)
{
    if (!external) {
        return WASM_ANYREF;
    }

    return external->kind;
}

own wasm_externtype_t *
wasm_extern_type(const wasm_extern_t *external)
{
    if (!external) {
        return NULL;
    }

    switch (wasm_extern_kind(external)) {
        case WASM_EXTERN_FUNC:
            return wasm_functype_as_externtype(
                wasm_func_type(wasm_extern_as_func_const(external)));
        case WASM_EXTERN_GLOBAL:
            return wasm_globaltype_as_externtype(
                wasm_global_type(wasm_extern_as_global_const(external)));
        case WASM_EXTERN_MEMORY:
            return wasm_memorytype_as_externtype(
                wasm_memory_type(wasm_extern_as_memory_const(external)));
        case WASM_EXTERN_TABLE:
            return wasm_tabletype_as_externtype(
                wasm_table_type(wasm_extern_as_table_const(external)));
        default:
            LOG_WARNING("%s meets unsupported kind: %d", __FUNCTION__,
                        external->kind);
            break;
    }
    return NULL;
}

#define BASIC_FOUR_LIST(V) \
    V(func)                \
    V(global)              \
    V(memory)              \
    V(table)

#define WASM_EXTERN_AS_OTHER(name)                                  \
    wasm_##name##_t *wasm_extern_as_##name(wasm_extern_t *external) \
    {                                                               \
        return (wasm_##name##_t *)external;                         \
    }

BASIC_FOUR_LIST(WASM_EXTERN_AS_OTHER)
#undef WASM_EXTERN_AS_OTHER

#define WASM_OTHER_AS_EXTERN(name)                                 \
    wasm_extern_t *wasm_##name##_as_extern(wasm_##name##_t *other) \
    {                                                              \
        return (wasm_extern_t *)other;                             \
    }

BASIC_FOUR_LIST(WASM_OTHER_AS_EXTERN)
#undef WASM_OTHER_AS_EXTERN

#define WASM_EXTERN_AS_OTHER_CONST(name)                  \
    const wasm_##name##_t *wasm_extern_as_##name##_const( \
        const wasm_extern_t *external)                    \
    {                                                     \
        return (const wasm_##name##_t *)external;         \
    }

BASIC_FOUR_LIST(WASM_EXTERN_AS_OTHER_CONST)
#undef WASM_EXTERN_AS_OTHER_CONST

#define WASM_OTHER_AS_EXTERN_CONST(name)                \
    const wasm_extern_t *wasm_##name##_as_extern_const( \
        const wasm_##name##_t *other)                   \
    {                                                   \
        return (const wasm_extern_t *)other;            \
    }

BASIC_FOUR_LIST(WASM_OTHER_AS_EXTERN_CONST)
#undef WASM_OTHER_AS_EXTERN_CONST<|MERGE_RESOLUTION|>--- conflicted
+++ resolved
@@ -4286,15 +4286,9 @@
 {
     char error_buf[128] = { 0 };
 
-<<<<<<< HEAD
-    return wasm_instance_new_with_args(store, module, imports, traps,
-                                       KILOBYTE(32), KILOBYTE(32), error_buf,
-                                       sizeof(error_buf));
-=======
     return wasm_instance_new_with_args(
         store, module, imports, traps, KILOBYTE(32), KILOBYTE(32), error_buf,
         sizeof(error_buf));
->>>>>>> f4214272
 }
 
 wasm_instance_t *
@@ -4372,6 +4366,7 @@
     instance->inst_comm_rt = wasm_runtime_instantiate(
       *module, stack_size, heap_size, error_buf, error_buf_size);
     if (!instance->inst_comm_rt) {
+        LOG_ERROR(error_buf);
         goto failed;
     }
 
