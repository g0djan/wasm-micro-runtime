--- conflicted
+++ resolved
@@ -4777,22 +4777,12 @@
 {
     char sub_error_buf[128] = { 0 };
     char error_buf[256] = { 0 };
-<<<<<<< HEAD
-    bool import_count_verified = false;
-    wasm_instance_t *instance = NULL;
-    WASMModuleInstance *inst_rt;
-    CApiFuncImport *func_import = NULL, **p_func_imports = NULL;
-    uint32 i = 0, import_count = 0, import_func_count = 0;
-    uint64 total_size;
-    bool processed = false;
-=======
     wasm_instance_t *instance = NULL;
     WASMModuleInstance *inst_rt;
     CApiFuncImport *func_import = NULL, **p_func_imports = NULL;
     uint32 i = 0, import_func_count = 0;
     uint64 total_size;
     bool build_exported = false;
->>>>>>> bf2be805
 
     bh_assert(singleton_engine);
 
@@ -4864,10 +4854,7 @@
         goto failed;
     }
 
-<<<<<<< HEAD
-=======
     /* create the c-api func import list */
->>>>>>> bf2be805
     inst_rt = (WASMModuleInstance *)instance->inst_comm_rt;
 #if WASM_ENABLE_INTERP != 0
     if (instance->inst_comm_rt->module_type == Wasm_Module_Bytecode) {
@@ -4884,10 +4871,6 @@
 #endif
     bh_assert(p_func_imports);
 
-<<<<<<< HEAD
-    /* create the c-api func import list */
-=======
->>>>>>> bf2be805
     total_size = (uint64)sizeof(CApiFuncImport) * import_func_count;
     if (total_size > 0
         && !(*p_func_imports = func_import = malloc_internal(total_size))) {
@@ -4897,11 +4880,7 @@
     }
 
     /* fill in c-api func import list */
-<<<<<<< HEAD
-    for (i = 0; i < import_count; i++) {
-=======
     for (i = 0; imports && i < imports->num_elems; i++) {
->>>>>>> bf2be805
         wasm_func_t *func_host;
         wasm_extern_t *in;
 
@@ -4923,10 +4902,6 @@
 
         func_import++;
     }
-<<<<<<< HEAD
-    bh_assert((uint32)(func_import - *p_func_imports) == import_func_count);
-=======
->>>>>>> bf2be805
 
     /* fill with inst */
     for (i = 0; imports && imports->data && i < imports->num_elems; ++i) {
