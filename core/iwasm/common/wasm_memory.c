--- conflicted
+++ resolved
@@ -864,24 +864,6 @@
                 ((AOTModuleInstanceExtra *)module->e)->common.cur_exec_env;
 #endif
 
-<<<<<<< HEAD
-return_func:
-    if (!ret && enlarge_memory_error_cb) {
-        WASMExecEnv *exec_env = NULL;
-
-#if WASM_ENABLE_INTERP != 0
-        if (module->module_type == Wasm_Module_Bytecode)
-            exec_env =
-                ((WASMModuleInstanceExtra *)module->e)->common.cur_exec_env;
-#endif
-#if WASM_ENABLE_AOT != 0
-        if (module->module_type == Wasm_Module_AoT)
-            exec_env =
-                ((AOTModuleInstanceExtra *)module->e)->common.cur_exec_env;
-#endif
-
-=======
->>>>>>> 08442458
         enlarge_memory_error_cb(inc_page_count, total_size_old, 0,
                                 failure_reason,
                                 (WASMModuleInstanceCommon *)module, exec_env,
