--- conflicted
+++ resolved
@@ -324,7 +324,6 @@
         }
     }
 
-<<<<<<< HEAD
     return BHT_OK;
 }
 
@@ -427,7 +426,7 @@
     assert(is_enabled);
 
     int optval;
-    int optval_size = sizeof(optval);
+    socklen_t optval_size = sizeof(optval);
     if (getsockopt(socket, level, optname, &optval, &optval_size) != 0) {
         return BHT_ERROR;
     }
@@ -524,15 +523,25 @@
 int
 os_socket_set_reuse_port(bh_socket_t socket, bool is_enabled)
 {
+#if defined(SO_REUSEPORT) /* NuttX doesn't have SO_REUSEPORT */
     return os_socket_setbooloption(socket, SOL_SOCKET, SO_REUSEPORT,
                                    is_enabled);
+#else
+    errno = ENOTSUP;
+    return BHT_ERROR;
+#endif /* defined(SO_REUSEPORT) */
 }
 
 int
 os_socket_get_reuse_port(bh_socket_t socket, bool *is_enabled)
 {
+#if defined(SO_REUSEPORT) /* NuttX doesn't have SO_REUSEPORT */
     return os_socket_getbooloption(socket, SOL_SOCKET, SO_REUSEPORT,
                                    is_enabled);
+#else
+    errno = ENOTSUP;
+    return BHT_ERROR;
+#endif /* defined(SO_REUSEPORT) */
 }
 
 int
@@ -618,311 +627,6 @@
         return BHT_ERROR;
     }
     return BHT_OK;
-=======
-    return BHT_OK;
-}
-
-static int
-getaddrinfo_error_to_errno(int error)
-{
-    switch (error) {
-        case EAI_AGAIN:
-            return EAGAIN;
-        case EAI_FAIL:
-            return EFAULT;
-        case EAI_MEMORY:
-            return ENOMEM;
-        case EAI_SYSTEM:
-            return errno;
-        default:
-            return EINVAL;
-    }
-}
-
-static int
-is_addrinfo_supported(struct addrinfo *info)
-{
-    return
-        // Allow only IPv4 and IPv6
-        (info->ai_family == AF_INET || info->ai_family == AF_INET6)
-        // Allow only UDP and TCP
-        && (info->ai_socktype == SOCK_DGRAM || info->ai_socktype == SOCK_STREAM)
-        && (info->ai_protocol == IPPROTO_TCP
-            || info->ai_protocol == IPPROTO_UDP);
-}
-
-int
-os_socket_addr_resolve(const char *host, const char *service,
-                       uint8_t *hint_is_tcp, uint8_t *hint_is_ipv4,
-                       bh_addr_info_t *addr_info, size_t addr_info_size,
-                       size_t *max_info_size)
-{
-    struct addrinfo hints = { 0 }, *res, *result;
-    int hints_enabled = hint_is_tcp || hint_is_ipv4;
-    int ret;
-    size_t pos = 0;
-
-    if (hints_enabled) {
-        if (hint_is_ipv4) {
-            hints.ai_family = *hint_is_ipv4 ? AF_INET : AF_INET6;
-        }
-        if (hint_is_tcp) {
-            hints.ai_socktype = *hint_is_tcp ? SOCK_STREAM : SOCK_DGRAM;
-        }
-    }
-
-    ret = getaddrinfo(host, strlen(service) == 0 ? NULL : service,
-                      hints_enabled ? &hints : NULL, &result);
-    if (ret != BHT_OK) {
-        errno = getaddrinfo_error_to_errno(ret);
-        return BHT_ERROR;
-    }
-
-    res = result;
-    while (res) {
-        if (addr_info_size > pos) {
-            if (!is_addrinfo_supported(res)) {
-                res = res->ai_next;
-                continue;
-            }
-
-            sockaddr_to_bh_sockaddr(res->ai_addr, sizeof(struct sockaddr_in),
-                                    &addr_info[pos].sockaddr);
-
-            addr_info[pos].is_tcp = res->ai_socktype == SOCK_STREAM;
-        }
-
-        pos++;
-        res = res->ai_next;
-    }
-
-    *max_info_size = pos;
-    freeaddrinfo(result);
-
-    return BHT_OK;
-}
-
-static int
-os_socket_setbooloption(bh_socket_t socket, int level, int optname,
-                        bool is_enabled)
-{
-    int option = (int)is_enabled;
-    if (setsockopt(socket, level, optname, &option, sizeof(option)) != 0) {
-        return BHT_ERROR;
-    }
-
-    return BHT_OK;
-}
-
-static int
-os_socket_getbooloption(bh_socket_t socket, int level, int optname,
-                        bool *is_enabled)
-{
-    assert(is_enabled);
-
-    int optval;
-    socklen_t optval_size = sizeof(optval);
-    if (getsockopt(socket, level, optname, &optval, &optval_size) != 0) {
-        return BHT_ERROR;
-    }
-    *is_enabled = (bool)optval;
-    return BHT_OK;
-}
-
-int
-os_socket_set_send_buf_size(bh_socket_t socket, size_t bufsiz)
-{
-    int buf_size_int = (int)bufsiz;
-    if (setsockopt(socket, SOL_SOCKET, SO_SNDBUF, &buf_size_int,
-                   sizeof(buf_size_int))
-        != 0) {
-        return BHT_ERROR;
-    }
-
-    return BHT_OK;
-}
-
-int
-os_socket_get_send_buf_size(bh_socket_t socket, size_t *bufsiz)
-{
-    assert(bufsiz);
-
-    int buf_size_int;
-    socklen_t bufsiz_len = sizeof(buf_size_int);
-    if (getsockopt(socket, SOL_SOCKET, SO_SNDBUF, &buf_size_int, &bufsiz_len)
-        != 0) {
-        return BHT_ERROR;
-    }
-    *bufsiz = (size_t)buf_size_int;
-
-    return BHT_OK;
-}
-
-int
-os_socket_set_recv_buf_size(bh_socket_t socket, size_t bufsiz)
-{
-    int buf_size_int = (int)bufsiz;
-    if (setsockopt(socket, SOL_SOCKET, SO_RCVBUF, &buf_size_int,
-                   sizeof(buf_size_int))
-        != 0) {
-        return BHT_ERROR;
-    }
-
-    return BHT_OK;
-}
-
-int
-os_socket_get_recv_buf_size(bh_socket_t socket, size_t *bufsiz)
-{
-    assert(bufsiz);
-
-    int buf_size_int;
-    socklen_t bufsiz_len = sizeof(buf_size_int);
-    if (getsockopt(socket, SOL_SOCKET, SO_RCVBUF, &buf_size_int, &bufsiz_len)
-        != 0) {
-        return BHT_ERROR;
-    }
-    *bufsiz = (size_t)buf_size_int;
-
-    return BHT_OK;
-}
-
-int
-os_socket_set_keep_alive(bh_socket_t socket, bool is_enabled)
-{
-    return os_socket_setbooloption(socket, SOL_SOCKET, SO_KEEPALIVE,
-                                   is_enabled);
-}
-
-int
-os_socket_get_keep_alive(bh_socket_t socket, bool *is_enabled)
-{
-    return os_socket_getbooloption(socket, SOL_SOCKET, SO_KEEPALIVE,
-                                   is_enabled);
-}
-
-int
-os_socket_set_reuse_addr(bh_socket_t socket, bool is_enabled)
-{
-    return os_socket_setbooloption(socket, SOL_SOCKET, SO_REUSEADDR,
-                                   is_enabled);
-}
-
-int
-os_socket_get_reuse_addr(bh_socket_t socket, bool *is_enabled)
-{
-    return os_socket_getbooloption(socket, SOL_SOCKET, SO_REUSEADDR,
-                                   is_enabled);
-}
-
-int
-os_socket_set_reuse_port(bh_socket_t socket, bool is_enabled)
-{
-#if defined(SO_REUSEPORT) /* NuttX doesn't have SO_REUSEPORT */
-    return os_socket_setbooloption(socket, SOL_SOCKET, SO_REUSEPORT,
-                                   is_enabled);
-#else
-    errno = ENOTSUP;
-    return BHT_ERROR;
-#endif /* defined(SO_REUSEPORT) */
-}
-
-int
-os_socket_get_reuse_port(bh_socket_t socket, bool *is_enabled)
-{
-#if defined(SO_REUSEPORT) /* NuttX doesn't have SO_REUSEPORT */
-    return os_socket_getbooloption(socket, SOL_SOCKET, SO_REUSEPORT,
-                                   is_enabled);
-#else
-    errno = ENOTSUP;
-    return BHT_ERROR;
-#endif /* defined(SO_REUSEPORT) */
-}
-
-int
-os_socket_set_linger(bh_socket_t socket, bool is_enabled, int linger_s)
-{
-    struct linger linger_opts = { .l_onoff = (int)is_enabled,
-                                  .l_linger = linger_s };
-    if (setsockopt(socket, SOL_SOCKET, SO_LINGER, &linger_opts,
-                   sizeof(linger_opts))
-        != 0) {
-        return BHT_ERROR;
-    }
-
-    return BHT_OK;
-}
-
-int
-os_socket_get_linger(bh_socket_t socket, bool *is_enabled, int *linger_s)
-{
-    assert(is_enabled);
-    assert(linger_s);
-
-    struct linger linger_opts;
-    socklen_t linger_opts_len = sizeof(linger_opts);
-    if (getsockopt(socket, SOL_SOCKET, SO_LINGER, &linger_opts,
-                   &linger_opts_len)
-        != 0) {
-        return BHT_ERROR;
-    }
-    *linger_s = linger_opts.l_linger;
-    *is_enabled = (bool)linger_opts.l_onoff;
-    return BHT_OK;
-}
-
-int
-os_socket_set_tcp_no_delay(bh_socket_t socket, bool is_enabled)
-{
-    return os_socket_setbooloption(socket, IPPROTO_TCP, TCP_NODELAY,
-                                   is_enabled);
-}
-
-int
-os_socket_get_tcp_no_delay(bh_socket_t socket, bool *is_enabled)
-{
-    return os_socket_getbooloption(socket, IPPROTO_TCP, TCP_NODELAY,
-                                   is_enabled);
-}
-
-int
-os_socket_set_tcp_quick_ack(bh_socket_t socket, bool is_enabled)
-{
-#ifdef TCP_QUICKACK
-    return os_socket_setbooloption(socket, IPPROTO_TCP, TCP_QUICKACK,
-                                   is_enabled);
-#else
-    errno = ENOSYS;
-
-    return BHT_ERROR;
-#endif
-}
-
-int
-os_socket_get_tcp_quick_ack(bh_socket_t socket, bool *is_enabled)
-{
-#ifdef TCP_QUICKACK
-    return os_socket_getbooloption(socket, IPPROTO_TCP, TCP_QUICKACK,
-                                   is_enabled);
-#else
-    errno = ENOSYS;
-
-    return BHT_ERROR;
-#endif
-}
-
-int
-os_socket_set_tcp_keep_idle(bh_socket_t socket, uint32 time_s)
-{
-    int time_s_int = (int)time_s;
-#ifdef TCP_KEEPIDLE
-    if (setsockopt(socket, IPPROTO_TCP, TCP_KEEPIDLE, &time_s_int,
-                   sizeof(time_s_int))
-        != 0) {
-        return BHT_ERROR;
-    }
-    return BHT_OK;
->>>>>>> 4489c3da
 #elif defined(TCP_KEEPALIVE)
     if (setsockopt(socket, IPPROTO_TCP, TCP_KEEPALIVE, &time_s_int,
                    sizeof(time_s_int))
