--- conflicted
+++ resolved
@@ -617,11 +617,6 @@
     if (prev_sig_act && (prev_sig_act->sa_flags & SA_SIGINFO)) {
         prev_sig_act->sa_sigaction(sig_num, sig_info, sig_ucontext);
     }
-<<<<<<< HEAD
-    else if (prev_sig_act && (void *)prev_sig_act->sa_handler == SIG_DFL) {
-        /* Default action */
-        sigaction(sig_num, prev_sig_act, NULL);
-=======
     else if (prev_sig_act
              && prev_sig_act->sa_handler
              /* Filter out SIG_DFL and SIG_IGN here, they will
@@ -629,7 +624,6 @@
              && (void *)prev_sig_act->sa_handler != SIG_DFL
              && (void *)prev_sig_act->sa_handler != SIG_IGN) {
         prev_sig_act->sa_handler(sig_num);
->>>>>>> 08442458
     }
     else if (prev_sig_act && (void *)prev_sig_act->sa_handler == SIG_IGN) {
         /* Ignore this signal */
